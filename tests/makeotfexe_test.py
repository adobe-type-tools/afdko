from __future__ import print_function, division, absolute_import

import pytest
import subprocess32 as subprocess

from runner import main as runner
from differ import main as differ, SPLIT_MARKER
from test_utils import (get_input_path, get_expected_path, get_temp_file_path,
                        generate_ttx_dump)

TOOL = 'makeotfexe'
CMD = ['-t', TOOL]


# -----
# Tests
# -----

def test_exit_no_option():
    # It's valid to run 'makeotfexe' without using any options,
    # but if a default-named font file ('font.ps') is NOT found
    # in the current directory, the tool exits with an error
    with pytest.raises(subprocess.CalledProcessError) as err:
        subprocess.check_call([TOOL])
    assert err.value.returncode == 1


@pytest.mark.parametrize('arg', ['-h', '-u'])
def test_exit_known_option(arg):
    assert subprocess.call([TOOL, arg]) == 0


@pytest.mark.parametrize('arg', ['-j', '--bogus'])
def test_exit_unknown_option(arg):
    assert subprocess.call([TOOL, arg]) == 1


@pytest.mark.parametrize('caret_format', [
    'bypos', 'byindex', 'mixed', 'mixed2', 'double', 'double2'])
def test_GDEF_LigatureCaret_bug155(caret_format):
    input_filename = 'bug155/font.pfa'
    feat_filename = 'bug155/caret-{}.fea'.format(caret_format)
    ttx_filename = 'bug155/caret-{}.ttx'.format(caret_format)
    actual_path = get_temp_file_path()
    runner(CMD + ['-o', 'f', '_{}'.format(get_input_path(input_filename)),
                        'ff', '_{}'.format(get_input_path(feat_filename)),
                        'o', '_{}'.format(actual_path)])
    actual_ttx = generate_ttx_dump(actual_path, ['GDEF'])
    expected_ttx = get_expected_path(ttx_filename)
    assert differ([expected_ttx, actual_ttx, '-l', '2'])


def test_useMarkFilteringSet_flag_bug196():
    input_filename = "bug196/font.pfa"
    feat_filename = "bug196/feat.fea"
    actual_path = get_temp_file_path()
    ttx_filename = "bug196.ttx"
    runner(CMD + ['-o', 'f', '_{}'.format(get_input_path(input_filename)),
                        'ff', '_{}'.format(get_input_path(feat_filename)),
                        'o', '_{}'.format(actual_path)])
    actual_ttx = generate_ttx_dump(actual_path, ['GSUB'])
    expected_ttx = get_expected_path(ttx_filename)
    assert differ([expected_ttx, actual_ttx, '-s', '<ttFont sfntVersion'])


def test_mark_refer_diff_classes_bug416():
    input_filename = "bug416/font.pfa"
    feat_filename = "bug416/feat.fea"
    actual_path = get_temp_file_path()
    ttx_filename = "bug416.ttx"
    runner(CMD + ['-o', 'f', '_{}'.format(get_input_path(input_filename)),
                        'ff', '_{}'.format(get_input_path(feat_filename)),
                        'o', '_{}'.format(actual_path)])
    actual_ttx = generate_ttx_dump(actual_path, ['GPOS'])
    expected_ttx = get_expected_path(ttx_filename)
    assert differ([expected_ttx, actual_ttx, '-s', '<ttFont sfntVersion'])


def test_DFLT_script_with_any_lang_bug438():
    """ The feature file bug438/feat.fea contains languagesystem
    statements for a language other than 'dflt' with the 'DFLT' script
    tag. With the fix, makeotfexe will build an OTF which is identical to
    'bug438.ttx'. Without the fix, it will fail to build an OTF."""
    input_filename = 'bug438/font.pfa'
    feat_filename = 'bug438/feat.fea'
    ttx_filename = 'bug438.ttx'
    actual_path = get_temp_file_path()
    runner(CMD + ['-o', 'f', '_{}'.format(get_input_path(input_filename)),
                        'ff', '_{}'.format(get_input_path(feat_filename)),
                        'o', '_{}'.format(actual_path)])
    actual_ttx = generate_ttx_dump(actual_path)
    expected_ttx = get_expected_path(ttx_filename)
    assert differ([expected_ttx, actual_ttx,
                   '-s',
                   '<ttFont sfntVersion' + SPLIT_MARKER +
                   '    <checkSumAdjustment value=' + SPLIT_MARKER +
                   '    <checkSumAdjustment value=' + SPLIT_MARKER +
                   '    <created value=' + SPLIT_MARKER +
                   '    <modified value=',
                   '-r', r'^\s+Version.*;hotconv.*;makeotfexe'])


def test_glyph_not_in_font_bug492():
    input_filename = 'bug492/font.pfa'
    feat_filename = 'bug492/features.fea'
    otf_path = get_temp_file_path()

    stderr_path = runner(
        CMD + ['-s', '-e', '-o',
               'f', '_{}'.format(get_input_path(input_filename)),
               'ff', '_{}'.format(get_input_path(feat_filename)),
               'o', '_{}'.format(otf_path)])

    with open(stderr_path, 'rb') as f:
        output = f.read()
    assert (b'[ERROR] <SourceSans-Test> Glyph "glyph_not_found" not in font. '
            b'[') in output
    assert (b'syntax error at "a" [') not in output


def test_version_warning_bug610():
    input_filename = 'bug610/font.pfa'
    feat_filename = 'bug610/v0005.fea'
    otf_path = get_temp_file_path()

    stderr_path = runner(
        CMD + ['-s', '-e', '-o',
               'f', '_{}'.format(get_input_path(input_filename)),
               'ff', '_{}'.format(get_input_path(feat_filename)),
               'o', '_{}'.format(otf_path)])

    with open(stderr_path, 'rb') as f:
        output = f.read()
    assert (b"[WARNING] <SourceSans-Test> Major version number not in "
            b"range 1 .. 255") not in output


@pytest.mark.parametrize('feat_name, error_msg', [
    ('test_named_lookup',
        b"[FATAL] <SourceSans-Test> In feature 'last' positioning rules "
        b"cause an offset overflow (0x10020) to a lookup subtable"),
    ('test_singlepos_subtable_overflow',
        b"[FATAL] <SourceSans-Test> In feature 'sps1' lookup 'lkup40' "
        b"positioning rules cause an offset overflow (0x10188) to a "
        b"lookup subtable"),
    ('test_class_pair_subtable_overflow',
        b"[FATAL] <SourceSans-Test> In feature 'last' positioning rules "
        b"cause an offset overflow (0x10020) to a lookup subtable"),
    ('test_class_pair_class_def_overflow',
        b"[FATAL] <SourceSans-Test> In feature 'krn1' lookup 'l1' pair "
        b"positioning rules cause an offset overflow (0x1001a) to a "
        b"class 2 definition table"),
    ('test_contextual_overflow',
        b"[FATAL] <SourceSans-Test> In feature 'krn0' lookup 'lkup40' "
        b"chain contextual positioning rules cause an offset overflow "
        b"(0x10002) to a lookup subtable"),
    ('test_cursive_subtable_overflow',
        b"[FATAL] <SourceSans-Test> In feature 'curs' lookup 'lk20' "
        b"cursive positioning rules cause an offset overflow "
        b"(0x1006e) to a cursive attach table"),
    ('test_mark_to_base_coverage_overflow',
        b"[FATAL] <SourceSans-Test> In feature 'mrk1' mark to base "
        b"positioning rules cause an offset overflow (0x1002c) to a "
        b"base coverage table"),
    ('test_mark_to_base_subtable_overflow',
        b"[FATAL] <SourceSans-Test> In feature 'mrk1' mark to base "
        b"positioning rules cause an offset overflow (0x10230) to a "
        b"lookup subtable"),
    ('test_mark_to_ligature_subtable_overflow',
        b"[FATAL] <SourceSans-Test> In feature 'lig1' lookup 'lk0' mark "
        b"to ligature positioning rules cause an offset overflow (0x1053e) "
        b"to a lookup subtable"),
    ('test_singlesub1_subtable_overflow',
        b"[FATAL] <SourceSans-Test> In feature 'tss2' lookup 'lkup258' "
        b"substitution rules cause an offset overflow (0x10002) to a "
        b"lookup subtable"),
    ('test_singlesub2_subtable_overflow',
        b"[FATAL] <SourceSans-Test> In feature 'tss1' lookup 'lkup237' "
        b"substitution rules cause an offset overflow (0x10098) to a "
        b"lookup subtable"),
    ('test_multiplesub_subtable_overflow',
        b"[FATAL] <SourceSans-Test> In feature 'mts1' lookup 'lkup238' "
        b"substitution rules cause an offset overflow (0x10056) to a "
        b"lookup subtable"),
    ('test_alternatesub_subtable_overflow',
        b"[FATAL] <SourceSans-Test> In feature 'ats1' lookup 'lkup238' "
        b"substitution rules cause an offset overflow (0x1009c) to a "
        b"lookup subtable"),
    ('test_ligaturesub_subtable_overflow',
        b"[FATAL] <SourceSans-Test> In feature 'lts1' lookup 'lkup238' "
        b"substitution rules cause an offset overflow (0x10016) to a "
        b"lookup subtable"),
    ('test_chaincontextualsub_subtable_overflow',
        b"[FATAL] <SourceSans-Test> In feature 'cts1' substitution rules "
        b"cause an offset overflow (0x100ac) to a lookup subtable"),
    ('test_reversechaincontextualsub_subtable_overflow',
        b"[FATAL] <SourceSans-Test> In feature 'rts1' lookup 'lkup238' "
        b"reverse chain contextual substitution rules cause an offset "
        b"overflow (0x100a0) to a lookup subtable"),
    ('test_duplicate_single_sub',
        b"[NOTE] <SourceSans-Test> Removing duplicate single substitution "
        b"in standalone lookup 'test2': glyph1, glyph1"),
    ('test_conflicting_single_sub',
        b"[FATAL] <SourceSans-Test> Duplicate target glyph for single "
        b"substitution in standalone lookup 'test2': glyph1"),
    ('test_duplicate_alternate_sub',
        b"[FATAL] <SourceSans-Test> Duplicate target glyph for alternate "
        b"substitution in standalone lookup 'test2': glyph1"),
    ('test_duplicate_multiple_sub',
        b"[FATAL] <SourceSans-Test> Duplicate target glyph for multiple "
        b"substitution in standalone lookup 'test2': glyph1"),
    ('test_duplicate_ligature_sub',
        b"[NOTE] <SourceSans-Test> Removing duplicate ligature substitution "
        b"in standalone lookup 'test2'"),
    ('test_conflicting_ligature_sub',
        b"[FATAL] <SourceSans-Test> Duplicate target sequence but different "
        b"replacement glyphs in ligature substitutions in standalone "
        b"lookup 'test2'"),
    ('test_duplicate_single_pos',
        b"[NOTE] <SourceSans-Test> Removing duplicate single positioning "
        b"in standalone lookup 'test2'"),
    ('test_conflicting_single_pos',
        b"[FATAL] <SourceSans-Test> Duplicate single positioning glyph "
        b"with different values in standalone lookup 'test2'"),
    ('test_features_name_missing_win_dflt_sub',
        b"[FATAL] <SourceSans-Test> Missing Windows default name for "
        b"'featureNames' nameid 256 in feature 'ss01'"),
    ('test_cv_params_not_in_cvxx_sub',
        b"[FATAL] <SourceSans-Test> A 'cvParameters' block is only allowed "
        b"in Character Variant (cvXX) features; it is being used in "
        b"feature 'tst1'"),
    ('test_cv_params_missing_win_dflt_sub',
        b"[FATAL] <SourceSans-Test> Missing Windows default name for "
        b"'cvParameters' nameid 256 in feature 'cv01'"),
    ('test_size_withfamilyID_0_pos',
        b"[FATAL] <SourceSans-Test> 'size' feature must have 4 parameters if "
        b"sub family ID code is non-zero!"),
    ('test_size_withfamilyID_3_pos',
        b"[FATAL] <SourceSans-Test> 'size' feature must have 4 or 2 "
        b"parameters if sub family code is zero!"),
    ('test_sizemenuname_missing_win_dflt_pos',
        b"[FATAL] <SourceSans-Test> Missing Windows default name for "
        b"'sizemenuname' nameid 256 in 'size' feature"),
    ('test_kernpair_warnings_pos',
        b"[WARNING] <SourceSans-Test> Single kern pair occurring after class "
        b"kern pair in feature 'tst1'"),
    ('test_kernpair_warnings_pos',
        b"[WARNING] <SourceSans-Test> Start of new pair positioning subtable "
        b"forced by overlapping glyph classes in feature 'tst1'; some pairs "
        b"may never be accessed"),
    ('test_kernpair_warnings_pos',
        b"[NOTE] <SourceSans-Test> Removing duplicate pair positioning in "
        b"feature 'tst1': glyph3 glyph3"),
    ('test_kernpair_warnings_pos',
        b"[WARNING] <SourceSans-Test> Pair positioning has conflicting "
        b"statements in feature 'tst1'"),
    ('test_base_glyph_conflict_pos',
        b"[ERROR] <SourceSans-Test> MarkToBase or MarkToMark error in "
        b"feature 'tst1'. Another statement has already defined the anchors "
        b"and marks on glyph 'glyph5'."),
    ('test_base_glyph_conflict_pos',
        b"[WARNING] <SourceSans-Test> MarkToBase or MarkToMark error in "
        b"feature 'tst1'. Glyph 'glyph5' does not have an anchor point "
        b"for a mark class that was used in a previous statement in the "
        b"same lookup table. Setting the anchor point offset to 0."),
    ('test_mark_ligature_conflict_pos',
        b"[ERROR] <SourceSans-Test> MarkToLigature error in feature 'tst1'. "
        b"Two different statements referencing the ligature glyph 'glyph6' "
        b"have assigned the same mark class to the same ligature component."),
    ('test_mark_ligature_conflict_pos',
        b"[ERROR] <SourceSans-Test> MarkToLigature statement error in feature "
        b"'tst1'. Glyph 'glyph6' contains a duplicate mark class assignment "
        b"for one of the ligature components."),
    ('test_mark_class_glyph_conflict',
        b"[ERROR] <SourceSans-Test> In feature 'tst1', glyph 'glyph2' "
        b"is repeated in the current class definition. Mark class: "
        b"@TOP_MARKS."),
    ('test_mark_class_glyph_conflict',
        b"[ERROR] <SourceSans-Test> In feature 'tst1', glyph 'glyph1' "
        b"occurs in two different mark classes. Previous mark class: "
        b"@TOP_MARKS. Current mark class: @BOTTOM_MARKS."),
    ('test_base_anchor_errors_pos',
        b"[ERROR] <SourceSans-Test> MarkToBase or MarkToMark error in "
        b"feature 'tst1'. Another statement has already assigned the current "
        b"mark class to another anchor point on glyph 'glyph7'"),
    ('test_base_anchor_errors_pos',
        b"[WARNING] <SourceSans-Test> MarkToBase or MarkToMark error in "
        b"feature 'tst1'. Glyph 'glyph5' does not have an anchor point "
        b"for a mark class that was used in a previous statement in the "
        b"same lookup table"),
    ('test_cursive_duplicate_glyph_pos',
        b"[ERROR] <SourceSans-Test> Cursive statement error in feature "
        b"'tst1'. A previous statement has already referenced glyph "
        b"'glyph1'."),
])
def test_overflow_report_bug313(feat_name, error_msg):
    input_filename = 'bug313/font.pfa'
    feat_filename = 'bug313/{}.fea'.format(feat_name)
    otf_path = get_temp_file_path()

    stderr_path = runner(
        CMD + ['-s', '-e', '-o', 'shw',
               'f', '_{}'.format(get_input_path(input_filename)),
               'ff', '_{}'.format(get_input_path(feat_filename)),
               'o', '_{}'.format(otf_path)])

    with open(stderr_path, 'rb') as f:
        output = f.read()
    assert error_msg in output


def test_feature_recursion_bug628():
    input_filename = 'bug628/font.pfa'
    feat_filename = 'bug628/feat.fea'
    otf_path = get_temp_file_path()

    stderr_path = runner(
        CMD + ['-s', '-e', '-o', 'shw',
               'f', '_{}'.format(get_input_path(input_filename)),
               'ff', '_{}'.format(get_input_path(feat_filename)),
               'o', '_{}'.format(otf_path)])

    with open(stderr_path, 'rb') as f:
        output = f.read()
    assert(b"[FATAL] <SourceSans-Test> Can't include [feat.fea]; maximum "
           b"include levels <50> reached") in output


@pytest.mark.parametrize('arg', [[], ['gs']])
def test_recalculate_bbox_bug617(arg):
    input_filename = "bug617/font.pfa"
    goadb_filename = "bug617/goadb.txt"
    ttx_filename = "bug617/{}gs_opt.ttx".format('no_' if not arg else '')
    actual_path = get_temp_file_path()
    runner(CMD + ['-o', 'f', '_{}'.format(get_input_path(input_filename)),
                        'gf', '_{}'.format(get_input_path(goadb_filename)),
                        'o', '_{}'.format(actual_path), 'r'] + arg)
    actual_ttx = generate_ttx_dump(actual_path, ['head', 'CFF '])
    expected_ttx = get_expected_path(ttx_filename)
    assert differ([expected_ttx, actual_ttx,
                   '-s',
                   '<ttFont sfntVersion' + SPLIT_MARKER +
                   '    <checkSumAdjustment value=' + SPLIT_MARKER +
                   '    <checkSumAdjustment value=' + SPLIT_MARKER +
                   '    <created value=' + SPLIT_MARKER +
                   '    <modified value='])


<<<<<<< HEAD
def test_overflow_bug731():
    input_filename = 'bug731/font.pfa'
    feat_filename = 'bug731/feat.fea'
    otf_path = get_temp_file_path()

    stderr_path = runner(
        CMD + ['-s', '-e', '-o', 'shw',
               'f', '_{}'.format(get_input_path(input_filename)),
               'ff', '_{}'.format(get_input_path(feat_filename)),
               'o', '_{}'.format(otf_path)])

    with open(stderr_path, 'rb') as f:
        output = f.read()
    assert(b"[FATAL] <SourceSans-Test> subtable offset too large (1003c) in "
           b"lookup 0 type 3") in output
=======
def test_contextual_multiple_substitutions_bug725():
    input_filename = "bug725/font.pfa"
    feat_filename = "bug725/feat.fea"
    actual_path = get_temp_file_path()
    ttx_filename = "bug725.ttx"
    runner(CMD + ['-o', 'f', '_{}'.format(get_input_path(input_filename)),
                        'ff', '_{}'.format(get_input_path(feat_filename)),
                        'o', '_{}'.format(actual_path)])
    actual_ttx = generate_ttx_dump(actual_path, ['GSUB'])
    expected_ttx = get_expected_path(ttx_filename)
    assert differ([expected_ttx, actual_ttx, '-s', '<ttFont sfntVersion'])


def test_notdef_in_glyph_class_bug726():
    input_filename = "bug726/font.pfa"
    feat_filename = "bug726/feat.fea"
    actual_path = get_temp_file_path()
    ttx_filename = "bug726.ttx"
    runner(CMD + ['-o', 'f', '_{}'.format(get_input_path(input_filename)),
                        'ff', '_{}'.format(get_input_path(feat_filename)),
                        'o', '_{}'.format(actual_path)])
    actual_ttx = generate_ttx_dump(actual_path, ['GDEF'])
    expected_ttx = get_expected_path(ttx_filename)
    assert differ([expected_ttx, actual_ttx, '-s', '<ttFont sfntVersion'])
>>>>>>> f5666432
<|MERGE_RESOLUTION|>--- conflicted
+++ resolved
@@ -346,7 +346,32 @@
                    '    <modified value='])
 
 
-<<<<<<< HEAD
+def test_contextual_multiple_substitutions_bug725():
+    input_filename = "bug725/font.pfa"
+    feat_filename = "bug725/feat.fea"
+    actual_path = get_temp_file_path()
+    ttx_filename = "bug725.ttx"
+    runner(CMD + ['-o', 'f', '_{}'.format(get_input_path(input_filename)),
+                        'ff', '_{}'.format(get_input_path(feat_filename)),
+                        'o', '_{}'.format(actual_path)])
+    actual_ttx = generate_ttx_dump(actual_path, ['GSUB'])
+    expected_ttx = get_expected_path(ttx_filename)
+    assert differ([expected_ttx, actual_ttx, '-s', '<ttFont sfntVersion'])
+
+
+def test_notdef_in_glyph_class_bug726():
+    input_filename = "bug726/font.pfa"
+    feat_filename = "bug726/feat.fea"
+    actual_path = get_temp_file_path()
+    ttx_filename = "bug726.ttx"
+    runner(CMD + ['-o', 'f', '_{}'.format(get_input_path(input_filename)),
+                        'ff', '_{}'.format(get_input_path(feat_filename)),
+                        'o', '_{}'.format(actual_path)])
+    actual_ttx = generate_ttx_dump(actual_path, ['GDEF'])
+    expected_ttx = get_expected_path(ttx_filename)
+    assert differ([expected_ttx, actual_ttx, '-s', '<ttFont sfntVersion'])
+
+
 def test_overflow_bug731():
     input_filename = 'bug731/font.pfa'
     feat_filename = 'bug731/feat.fea'
@@ -361,30 +386,4 @@
     with open(stderr_path, 'rb') as f:
         output = f.read()
     assert(b"[FATAL] <SourceSans-Test> subtable offset too large (1003c) in "
-           b"lookup 0 type 3") in output
-=======
-def test_contextual_multiple_substitutions_bug725():
-    input_filename = "bug725/font.pfa"
-    feat_filename = "bug725/feat.fea"
-    actual_path = get_temp_file_path()
-    ttx_filename = "bug725.ttx"
-    runner(CMD + ['-o', 'f', '_{}'.format(get_input_path(input_filename)),
-                        'ff', '_{}'.format(get_input_path(feat_filename)),
-                        'o', '_{}'.format(actual_path)])
-    actual_ttx = generate_ttx_dump(actual_path, ['GSUB'])
-    expected_ttx = get_expected_path(ttx_filename)
-    assert differ([expected_ttx, actual_ttx, '-s', '<ttFont sfntVersion'])
-
-
-def test_notdef_in_glyph_class_bug726():
-    input_filename = "bug726/font.pfa"
-    feat_filename = "bug726/feat.fea"
-    actual_path = get_temp_file_path()
-    ttx_filename = "bug726.ttx"
-    runner(CMD + ['-o', 'f', '_{}'.format(get_input_path(input_filename)),
-                        'ff', '_{}'.format(get_input_path(feat_filename)),
-                        'o', '_{}'.format(actual_path)])
-    actual_ttx = generate_ttx_dump(actual_path, ['GDEF'])
-    expected_ttx = get_expected_path(ttx_filename)
-    assert differ([expected_ttx, actual_ttx, '-s', '<ttFont sfntVersion'])
->>>>>>> f5666432
+           b"lookup 0 type 3") in output