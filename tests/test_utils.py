import inspect
import os
import shutil

<<<<<<< HEAD
from fontTools.ttLib import TTCollection, TTFont, TTLibError
from afdko.fdkutils import get_temp_file_path
=======
from fontTools.ttLib import TTFont
from afdko.fdkutils import get_temp_file_path, run_shell_command


def generalizeCFF(otfPath, do_sfnt=True):
    """
    Adapted from similar routine in 'buildmasterotfs'. This uses
    temp files for both tx output and sfntedit output instead of
    overwriting 'otfPath', and also provides an option to skip
    the sfntedit step (so 'otfPath' can be either a .otf file or
    a .cff file).
    """
    tmp_tx_path = get_temp_file_path()
    out_path = get_temp_file_path()
    shutil.copyfile(otfPath, out_path, follow_symlinks=True)

    if not run_shell_command(['tx', '-cff', '+b', '-std', '-no_opt',
                              otfPath, tmp_tx_path]):
        raise Exception

    if do_sfnt:

        if not run_shell_command(['sfntedit', '-a',
                                  f'CFF ={tmp_tx_path}', out_path]):
            raise Exception

        return out_path

    else:

        return tmp_tx_path
>>>>>>> 736f9151


def get_data_dir():
    tests_dir, test_file = os.path.split(inspect.stack()[2][1])
    tool_name = test_file[:-8]  # trim '_test.py' portion
    return os.path.join(tests_dir, tool_name + '_data')


def get_expected_path(file_name):
    return os.path.join(get_data_dir(), 'expected_output', file_name)


def get_input_path(file_name):
    return os.path.join(get_data_dir(), 'input', file_name)


def get_bad_input_path(file_name):
    return os.path.join(get_data_dir(), 'input', 'bad', file_name)


def generate_ttx_dump(font_path, tables=None):
    try:
        font = TTFont(font_path)
    except TTLibError:
        font = TTCollection(font_path)

    with font:
        temp_path = get_temp_file_path()
        font.saveXML(temp_path, tables=tables)
        return temp_path


def generate_ps_dump(font_path):
    with open(font_path, 'rb') as ps_file:
        data = ps_file.read()
    line = ''
    i = 0
    in_binary_section = False
    bytes_read = 0
    byte_count = 0
    temp_path = get_temp_file_path()
    with open(temp_path, 'w') as temp_file:
        while i < len(data):
            x = data[i]
            if not in_binary_section:
                if x != 0x0A:
                    line += '%c' % x
                else:
                    if line.startswith('%%BeginData'):
                        in_binary_section = True
                        byte_count = int(line.split()[1])
                    line += '\n'
                    temp_file.write(line)
                    line = ''
            else:
                bytes_read += 1
                if bytes_read == byte_count:
                    in_binary_section = False
                    if bytes_read % 32 != 1:
                        temp_file.write('\n')
                else:
                    temp_file.write('%02X' % x)
                    if bytes_read % 32 == 0:
                        temp_file.write('\n')
            i += 1
    return temp_path


def font_has_table(font_path, table_tag):
    with TTFont(font_path) as font:
        return table_tag in font


def get_font_revision(font_path):
    with TTFont(font_path) as font:
        return font['head'].fontRevision<|MERGE_RESOLUTION|>--- conflicted
+++ resolved
@@ -2,11 +2,7 @@
 import os
 import shutil
 
-<<<<<<< HEAD
 from fontTools.ttLib import TTCollection, TTFont, TTLibError
-from afdko.fdkutils import get_temp_file_path
-=======
-from fontTools.ttLib import TTFont
 from afdko.fdkutils import get_temp_file_path, run_shell_command
 
 
@@ -37,7 +33,6 @@
     else:
 
         return tmp_tx_path
->>>>>>> 736f9151
 
 
 def get_data_dir():
