--- conflicted
+++ resolved
@@ -22,6 +22,7 @@
 #include "Esys.h"
 #include "errno.h"
 
+extern int doingScripting;
 extern char *sourcepath;
 
 #if SUNOS
@@ -62,17 +63,27 @@
 	{
 	  static char Wfnam[256];
 		{
-		/* make certain that "filename" is unique */
-		int try = 0;
-		strcpy(Wfnam, filename);
-		while (fileExists(Wfnam))
-		{
-			sprintf(Wfnam, "%s%d", filename, try++);	
-		}
-		fyl->fp = sysOpenWrite(Wfnam);
-		if (fyl->fp == NULL)
-		  fileError(fyl);
-		fyl->name = Wfnam;
+		  if (!doingScripting)
+		  	{
+			  fyl->fp = sysOpenWrite(filename);
+			  if (fyl->fp == NULL)
+			  	fileError(fyl);
+			  fyl->name = filename;
+			 }
+		   else
+		   	{ 
+		   		/* make certain that "filename" is unique */
+		   		int try = 0;
+		  		strcpy(Wfnam, filename);
+		   		while (fileExists(Wfnam))
+		   		{
+		   			sprintf(Wfnam, "%s%d", filename, try++);	
+		   		}
+		   		fyl->fp = sysOpenWrite(Wfnam);
+			    if (fyl->fp == NULL)
+			  	  fileError(fyl);
+			    fyl->name = Wfnam;
+		   	}
 		}
 	}
 
@@ -98,9 +109,7 @@
 	{
 	long posn = 0;
 	if (file->fp != NULL)
-	{
-			posn = ftell(file->fp);
-	}
+		posn = ftell(file->fp);
 	else
 		fileError(file);
 	return (Card32)posn;
@@ -156,11 +165,7 @@
 		GET1B;  value = value<<8 | b;
 		GET1B;  value = value<<8 | b;
 		GET1B;  value = value<<8 | b;
-<<<<<<< HEAD
-		*((uint32_t *)obj) = value;
-=======
 		*((Card32 *)obj) = value;
->>>>>>> 3e043614
 		break;
 	default:
 		fatal(SFED_MSG_BADREADSIZE, size);
