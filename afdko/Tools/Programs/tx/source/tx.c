/* Copyright 2014 Adobe Systems Incorporated (http://www.adobe.com/). All Rights Reserved.
This software is licensed as OpenSource, under the Apache License, Version 2.0. This license is available at: http://opensource.org/licenses/Apache-2.0. */

/*
 * Type eXchange. 
 */

#include "ctlshare.h"

#define TX_VERSION CTL_MAKE_VERSION(1,0,72)

#include "cfembed.h"
#include "cffread.h"
#include "cffwrite.h"
#include "ctutil.h"
#include "dynarr.h"
#include "pdfwrite.h"
#include "sfntread.h"
#include "t1read.h"
#include "ttread.h"
#include "t1write.h"
#include "svread.h"
#include "svgwrite.h"
#include "uforead.h"
#include "ufowrite.h"
#include "varread.h"
#include "txops.h"
#include "dictops.h"
#include "abfdesc.h"
#include "supportframepixeltypes.h"
#include "sha1.h"

#undef global	/* Remove conflicting definition from buildch */

#if PLAT_SUN4
#include "sun4/fixstdio.h"
#include "sun4/fixstdlib.h"
#else /* PLAT_SUN4 */
#include <stdio.h>
#include <stdlib.h>
#endif  /* PLAT_SUN4 */

#if PLAT_MAC
#include <console.h>
#include <file_io.h>
#endif /* PLAT_MAC */

#include <stdarg.h>
#include <string.h>
#include <errno.h>
#include <ctype.h>
#include <math.h>
#include <sys/stat.h>
#include <limits.h>

#if _WIN32
#include <fcntl.h>
#include <io.h>
#define stat _stat
#define S_IFDIR _S_IFDIR
#include <direct.h> /* to get _mkdir() */
#include <time.h>
#else
#include <sys/time.h>
#endif

/* -------------------------------- Options -------------------------------- */

/* Note: options.h must be ascii sorted by option string */

enum					/* Option enumeration */
	{
	opt_None,			/* Not an option */
#define DCL_OPT(string,index)	index,
#include "options.h"
	opt_Count
	};

static const char *options[] =
	{
#undef DCL_OPT
#define DCL_OPT(string,index)	string,
#include "options.h"
	};

/* ----------------------- Miscellaneous Definitions ----------------------- */

#define ARRAY_LEN(t) 	(sizeof(t)/sizeof((t)[0]))

/* Predefined tags */
#define CID__	CTL_TAG('C','I','D',' ')	/* sfnt-wrapped CID table */
#define POST_	CTL_TAG('P','O','S','T')	/* Macintosh POST resource */
#define TYP1_	CTL_TAG('T','Y','P','1')	/* GX Type 1 sfnt table */
#define sfnt_	CTL_TAG('s','f','n','t')	/* sfnt resource */

/* File signatures */
#define sig_PostScript0	CTL_TAG('%',  '!',0x00,0x00)
#define sig_PostScript1	CTL_TAG('%',  'A',0x00,0x00)	/* %ADO... */
#define sig_PostScript2	CTL_TAG('%',  '%',0x00,0x00)	/* %%... */
#define sig_PFB   	   	((ctlTag)0x80010000)
#define sig_CFF		   	((ctlTag)0x01000000)
#define sig_CFF2		   	((ctlTag)0x02000000)
#define sig_OTF		   	CTL_TAG('O','T','T','O')
#define sig_MacResource	((ctlTag)0x00000100)
#define sig_AppleSingle	((ctlTag)0x00051600)
#define sig_AppleDouble	((ctlTag)0x00051607)
#define sig_UFO            CTL_TAG('<',  '?','x','m')
/* Generate n-bit mask */
#define N_BIT_MASK(n)	(~(~0UL<<(n)))
enum { MAX_VERSION_SIZE = 100 };

typedef struct txCtx_ *txCtx;/* tx program context */

typedef struct				/* Macintosh resource info */
	{
	ctlTag type; 
	unsigned short id;
	unsigned long name;		/* Name offset then name index */
	unsigned char attrs;
	unsigned long offset;	/* Offset to resource data (excludes length) */
	unsigned long length;	/* Length of resource data */
	} ResInfo;

typedef struct				/* AppleSingle/Double entry descriptor */
	{
	unsigned long id;
	long offset;
	unsigned long length;
	} EntryDesc;

typedef struct				/* Glyph name to Unicode value mapping */
	{
	char *gname;
	unsigned short uv;
	} Name2UV;

enum						/* Stream types */
	{
	stm_Src,				/* Source */
	stm_Dst,				/* Destination */
	stm_Tmp,				/* Temporary */
	stm_Dbg					/* Debug */
	};

#define TMPSIZE	50000		/* Temporary stream buffer size */

typedef struct				/* Data stream */
	{
	short type;
	short flags;
#define STM_TMP_ERR		(1<<0)	/* Temporary stream error occured */
#define STM_DONT_CLOSE	(1<<1)	/* Don't close stream */
	char *filename;
	FILE *fp;
	char *buf;
	size_t pos;				/* Tmp stream position */
	} Stream;

typedef struct				/* Font record */
	{
	int type;				/* Font technology type */
	int iTTC;				/* TrueType Collection index */
	long offset;			/* File offset */
	} FontRec;

typedef struct				/* CFF subr data */
	{
	unsigned long count;
	unsigned char offSize;
	unsigned long offset;	/* Offset array base */
	unsigned long dataref;
	dnaDCL(unsigned char, stemcnt);	/* Per-subr stem count */
	unsigned short bias;
	} SubrInfo;

typedef struct 				/* cmap format 4 segment */
	{
	unsigned short endCode;
	unsigned short startCode;
	short idDelta;
	unsigned long idRangeOffset;	/* changed from unsigned short */
	} cmapSegment4;

typedef struct
{
    unsigned long regionCount;
} RegionInfo;

enum						/* Charstring types */
	{
	dcf_CharString,
	dcf_GlobalSubr,
	dcf_LocalSubr
	};

typedef float FltMtx[6];	/* Float matrix */

/* Function types */
typedef size_t (*SegRefillFunc)(txCtx h, char **ptr);
typedef void (*abfGlyphWidthCallback)(abfGlyphCallbacks *cb, float hAdv);
typedef void (*DumpElementProc)(txCtx h, long index, const ctlRegion *region);

enum						/* Source font technology types */
	{						
	src_Type1,				/* Type 1 */
	src_OTF,				/* OTF */
	src_CFF,				/* Naked CFF */
	src_TrueType,			/* TrueType */
	src_SVG,				/* SVG data. */
	src_UFO,				/* UFO data. */
	};

enum						/* Operation modes */
	{
	mode_dump,
	mode_ps,
	mode_afm,
	mode_path,
	mode_cff,
	mode_cef,
	mode_pdf,
	mode_mtx,
	mode_t1,
    mode_bc, /* is deprecated, but still support the option in order to be able to print an error message */
	mode_svg,
    mode_ufow,
	mode_dcf
	};

/* Memory allocation failure simulation control values */
enum
	{
	FAIL_REPORT		= -1,	/* Report total calls to mem_manage() */
	FAIL_INACTIVE	= -2	/* Inactivate memory allocation failure */
	};

struct txCtx_
	{
	char *progname;			/* This program's name (for diagnostics) */
	long flags;				/* Control flags */
#define SEEN_MODE	(1<<0)	/* Flags mode option seen */
#define DONE_FILE	(1<<1)	/* Processed font file */
#define DUMP_RES	(1<<2)	/* Print mac resource map */
#define DUMP_ASD	(1<<3)	/* Print AppleSingle/Double data */	
#define AUTO_FILE_FROM_FILE	(1<<4)	/* Gen. dst filename from src filename */
#define AUTO_FILE_FROM_FONT	(1<<5)	/* Gen. dst filename from src FontName */
#define SUBSET_OPT	(1<<6)	/* Subsetting option specified */
#define EVERY_FONT	(1<<7)	/* Read every font from multi-font file */
#define SHOW_NAMES	(1<<8)	/* Show filename and FontName being processed */
#define PRESERVE_GID  (1<<9)  /* Preserve gids when subsetting */
#define NO_UDV_CLAMPING (1<<10) /* Don't clamp UVD's */
#define SUBSET__EXCLUDE_OPT	(1<<11)	/* use glyph list to exclude glyphs, instead of including them */
#define SUBSET_SKIP_NOTDEF  (1<<12)	/* While this is set, don't force the notdef into the current subset. */
#define SUBSET_HAS_NOTDEF  (1<<13)	/* Indcates that notdef has been added, no need to force it in.*/
#define PATH_REMOVE_OVERLAP (1<<14) /* Do not remove path overlaps */
#define PATH_SUPRESS_HINTS (1<<15) /* Do not remove path overlaps */
	int mode;				/* Current mode */
	char *modename;			/* Name of current mode */
	abfTopDict *top;		/* Top dictionary */
	struct					/* Source data */
		{
		int type;			/* Font technology type */
		Stream stm;			/* Input stream */
		long offset;		/* Buffer offset */
		long length;		/* Buffer length */
		char buf[BUFSIZ];	/* Buffer data */
		char *end;			/* One past end of buffer */
		char *next;			/* Next byte available */
		int print_file;		/* Flags when to print filename ahead of debug */
		dnaDCL(abfGlyphInfo *, glyphs);/* Source glyph list when subsetting */
		dnaDCL(abfGlyphInfo *, exclude);/* Excluded glyph list when subsetting */
        dnaDCL(float, widths);/* Source glyph width for -t1 -3 mode */
        dnaDCL(Stream, streamStack);/* support recursive opening of source stream files ( for components) */
		} src;
	struct					/* Destination data */
		{
		Stream stm;			/* Output stream */
		char buf[BUFSIZ];	/* Buffer data */
		void (*begset)	(txCtx h);
		void (*begfont)	(txCtx h, abfTopDict *top);
		void (*endfont)	(txCtx h);
		void (*endset)	(txCtx h);
		} dst;
	dnaDCL(FontRec, fonts);	/* Source font records */
	struct					/* Macintosh resources */
		{
		dnaDCL(ResInfo, map);/* Resouce map */
		dnaDCL(char, names);/* Resouce names */
		} res;
	struct					/* AppleSingle/Double data */
		{
		unsigned long magic;/* Magic #, 00051600-single, 00051607-double */
		unsigned long version;/* Format version */
		dnaDCL(EntryDesc, entries);/* Entry descriptors */
		} asd;
	struct					/* Font data segment */
		{
		SegRefillFunc refill;/* Format-specific refill */
		size_t left;		/* Bytes remaining in segment */
		} seg;
	struct					/* Script file data */
		{
		char *buf;			/* Whole file buffer */
		dnaDCL(char *, args);/* Arg list */
		} script;
	struct					/* File processing */
		{
		char *sr;			/* Source root path */
		char *sd;			/* Source directory path */
		char *dd;			/* Destination directory path */
		char src[FILENAME_MAX];
		char dst[FILENAME_MAX];
		} file;
	struct					/* Random subset data */
		{
		dnaDCL(unsigned short, glyphs);/* Tag list */
		dnaDCL(char, args);	/* Simulated -g args */
		} subset;
	struct					/* Option args */
		{
		char *U;
		char *i;
		char *p;
		char *P;
		struct				/* Glyph list (g option) */
			{
			int cnt;		/* Substring count */
			char *substrs;	/* Concatenated substrings */
			} g;
		struct
			{
			int level;
			} path;
		struct				/* cef-specific */
			{
			unsigned short flags;	/* cefEmbedSpec flags */
			char *F;
			} cef;
		} arg;
	struct					/* t1read library */
		{
		t1rCtx ctx;
		Stream tmp;
		Stream dbg;
		long flags;
		} t1r;
	struct					/* cffread library */
		{
		cfrCtx ctx;
		Stream dbg;
		long flags;
		} cfr;
	struct					/* ttread library */
		{
		ttrCtx ctx;
		Stream dbg;
		long flags;
		} ttr;
    struct					/* svread library */
    {
        svrCtx ctx;
        Stream tmp;
        Stream dbg;
        long flags;
    } svr;
    struct					/* uforead library */
    {
        ufoCtx ctx;
        Stream src;
        Stream dbg;
        long flags;
        char* altLayerDir;
    } ufr;
	struct					/* cffwrite library */
		{
		cfwCtx ctx;
		Stream tmp;
		Stream dbg;
		long flags;
        unsigned long maxNumSubrs;
        } cfw;
	struct					/* cfembed library */
		{
		cefCtx ctx;
		Stream src;
		Stream tmp0;
		Stream tmp1;
		dnaDCL(cefSubsetGlyph, subset);
		dnaDCL(char *, gnames);
		dnaDCL(unsigned short, lookup);	/* Glyph lookup */
		} cef;
	struct					/* abf facilities */
		{
		abfCtx ctx;
		struct abfDumpCtx_ dump;
		struct abfDrawCtx_ draw;
		struct abfMetricsCtx_ metrics;
		struct abfAFMCtx_ afm;
		} abf;
	struct					/* pdfwrite library */
		{
		pdwCtx ctx;
		long flags;
		long level;
		} pdw;
	struct					/* Metrics mode data */
    	{
		int level;			/* Output level */
		struct				/* Metric data */
			{
			struct abfMetricsCtx_ ctx;
			abfGlyphCallbacks cb;
			} metrics;
		struct				/* Aggregate bbox */
			{
		    float left;
			float bottom;
			float right;
			float top;
			struct			/* Glyph that set value */
				{
				abfGlyphInfo *left;
				abfGlyphInfo *bottom;
				abfGlyphInfo *right;
				abfGlyphInfo *top;
				} setby;
			} bbox;
		} mtx;
	struct					/* t1write library */
		{
		long options;		/* Control options */
#define T1W_NO_UID		(1<<0)	/* Remove UniqueID keys */
#define T1W_DECID		(1<<1)	/* -decid option */
#define T1W_USEFD		(1<<2)	/* -usefd option */
#define T1W_REFORMAT 	(1<<3)	/* -pfb or -LWFN options */
#define T1W_WAS_EMBEDDED (1<<4)	/* +E option */
		t1wCtx ctx;
		Stream tmp;
		Stream dbg;
		long flags;			/* Library flags */
		int lenIV;
        long maxGlyphs;
		int fd;				/* -decid target fd */
		dnaDCL(char, gnames);	/* -decid glyph names */
		} t1w;
        struct					/* svgwrite library */
		{
            long options;		/* Control options */
            svwCtx ctx;
            unsigned short unrec;
            Stream tmp;
            Stream dbg;
            long flags;			/* Library flags */
		} svw;
        struct					/* ufowrite library */
		{
            ufwCtx ctx;
            Stream tmp;
            Stream dbg;
            long flags;			/* Library flags */
		} ufow;
	struct					/* Dump cff mode */
		{
		long flags;			/* Control flags */
#define DCF_Header				(1<<0)
#define DCF_NameINDEX			(1<<1)
#define DCF_TopDICTINDEX		(1<<3)
#define DCF_StringINDEX			(1<<4)
#define DCF_GlobalSubrINDEX		(1<<5)
#define DCF_Encoding			(1<<6)
#define DCF_Charset				(1<<7)
#define DCF_FDSelect			(1<<8)
#define DCF_FDArrayINDEX		(1<<9)
#define DCF_CharStringsINDEX	(1<<10)
#define DCF_PrivateDICT			(1<<11)
#define DCF_LocalSubrINDEX		(1<<12)
#define DCF_AllTables			N_BIT_MASK(13)
#define DCF_BreakFlowed			(1<<13)	/* Break flowed objects */
#define DCF_TableSelected		(1<<14)	/* -T option used */
#define DCF_Flatten			(1<<15)	/* Flatten charstrings */
#define DCF_SaveStemCnt			(1<<16)	/* Save h/vstems counts */
#define DCF_IS_CUBE 			(1<<17)	/* Font has Cube data - use different stack and op limits. */
#define DCF_IS_CFF2 			(1<<18)	/* Font has CFF table is CFF 2 */
#define DCF_END_HINTS 			(1<<19)	/* have seen moveto */

		int level;			/* Dump level */
		char *sep;			/* Flowed text separator */
		SubrInfo global;	/* Global subrs */
		dnaDCL(SubrInfo, local);	/* Local subrs */
		dnaDCL(unsigned char, glyph);	/* Per-glyph stem count */
        dnaDCL(RegionInfo, varRegionInfo);
		long stemcnt;		/* Current stem count */
        long vsIndex;       /* needed to derive numRegions */
        long numRegions;    /* needed to decode blend args */
		SubrInfo *fd;		/* Current local info */
		} dcf;
	struct					/* Operand stack */
		{
		long cnt;
		float array[CFF2_MAX_OP_STACK];
		} stack;
	struct					/* Font Dict filter */
		{
        dnaDCL(int, fdIndices);/* Source glyph width for -t1 -3 mode */
		} fd;
	struct					/* OTF cmap encoding */
		{
		dnaDCL(unsigned long, encoding);
		dnaDCL(cmapSegment4, segment);
		} cmap;
	struct					/* Library contexts */
		{
		dnaCtx dna;			/* dynarr library */
		sfrCtx sfr;			/* sfntread library */
		} ctx;
	struct					/* Callbacks */
		{
		ctlMemoryCallbacks mem;
		ctlStreamCallbacks stm;
		abfGlyphCallbacks glyph;
		abfGlyphBegCallback saveGlyphBeg;
    abfGlyphCallbacks save;
    int selected;
		} cb;
	struct					/* Memory allocation failure simulation data */
		{
		long iCall;			/* Index of next call to mem_manange */
		long iFail;	/* Index of failing call or FAIL_REPORT or FAIL_INACTIVE */
		} failmem;
	long maxOpStack;
	};

/* Check stack contains at least n elements. */
#define CHKUFLOW(n) \
	do{if(h->stack.cnt<(n))fatal(h, "Type 2 stack underflow");}while(0)

/* Check stack has room for n elements. */
#define CHKOFLOW(n) \
	do{if(h->stack.cnt+(n)>h->maxOpStack)\
	fatal(h, "Type 2 stack overflow");}while(0)

/* Stack access without check. */
#define INDEX(i) (h->stack.array[i])
#define POP() (h->stack.array[--h->stack.cnt])
#define PUSH(v) (h->stack.array[h->stack.cnt++]=(float)(v))

/* SID to standard string map */
static char *sid2std[] =
	{
#include "stdstr1.h"
	};

static void dumpCstr(txCtx h, const ctlRegion *region, int inSubr);
static void condAddNotdef(txCtx h);
static void callbackSubset(txCtx h);
static void txFree(txCtx h);

/* ----------------------------- Error Handling ---------------------------- */

/* If first debug message for source file; print filename */
static void printFilename(txCtx h)
	{
	fflush(stdout);
	if (h->src.print_file)
		{
		fprintf(stderr, "%s: --- %s\n", h->progname,
				strcmp(h->src.stm.filename, "-") == 0? "stdin":
				h->src.stm.filename);
		h->src.print_file = 0;
		}
	}

/* Fatal exception handler. */
static void CTL_CDECL fatal(txCtx h, char *fmt, ...)
	{
	printFilename(h);
	if (fmt != NULL)
		{
		/* Print error message */
		va_list ap;
		fprintf(stderr, "%s: ", h->progname);
		va_start(ap, fmt);
		vfprintf(stderr, fmt, ap);
		va_end(ap);
		fprintf(stderr, "\n");
		}
	fprintf(stderr, "%s: fatal error\n", h->progname);
	txFree(h);
	exit(EXIT_FAILURE);
	}

#if PLAT_SUN4
/* Sun4 doesn't define strerror in libc. */
char *strerror(int errno)
	{
	extern int sys_nerr;
	extern char *sys_errlist[];
	return (errno >= 0 && errno <= sys_nerr)? 
		sys_errlist[errno]: "unknown error";
	}
#endif /* PLAT_SUN4 */

/* Print file error message and quit */
static void fileError(txCtx h, char *filename)
	{
	fatal(h, "file error <%s> [%s]", strerror(errno), filename);
	}

/* --------------------------- Memory Management --------------------------- */

/* Allocate memory. */
static void *memNew(txCtx h, size_t size)
	{
	void *ptr = malloc(size);
	if (ptr == NULL)
		fatal(h, "no memory");
	return ptr;
	}
	
/* Free memory. */
static void memFree(txCtx h, void *ptr)
	{
	if (ptr != NULL)
		free(ptr);
	}

/* ---------------------------- Memory Callbacks --------------------------- */

/* Manage memory. */
static void *mem_manage(ctlMemoryCallbacks *cb, void *old, size_t size)
	{
	if (size > 0)
		{
		txCtx h = cb->ctx;
		if (h->failmem.iCall++ == h->failmem.iFail)
			{
			/* Simulate memory allocation failure */
			fprintf(stderr, "mem_manage() failed on call %ld.\n", 
					h->failmem.iCall - 1L);
			return NULL;
			}
		else if (old == NULL)
			return malloc(size);		/* size != 0, old == NULL */
		else							
			return realloc(old, size);	/* size != 0, old != NULL */
		}								
	else								
		{								
		if (old == NULL)				
			return NULL;				/* size == 0, old == NULL */
		else							
			{							
			free(old);					/* size == 0, old != NULL */
			return NULL;
			}
		}
	}
	
/* Initialize memory callbacks. */
static void memInit(txCtx h)
	{
	h->cb.mem.ctx = h;
	h->cb.mem.manage = mem_manage;
	h->failmem.iCall = 0;
	h->failmem.iFail = FAIL_INACTIVE;
	}
		
/* Manage memory and handle failure. */
static void *safeManage(ctlMemoryCallbacks *cb, void *old, size_t size)
	{
	txCtx h = cb->ctx;
	void *ptr = h->cb.mem.manage(&h->cb.mem, old, size);
	if (size > 0 && ptr == NULL)
		fatal(h, "no memory");
	return ptr;
	}

/* ------------------------------- Tmp Stream ------------------------------ */

/* Intialize tmp stream. */
static void tmpSet(Stream *s, char *filename)
	{
	s->type = stm_Tmp;
	s->flags = 0;
	s->filename = filename;
	s->fp = NULL;
	s->buf = NULL;
	s->pos = 0;
	}

/* On Windows, the stdio.h 'tmpfile' function tries to make temp files in the root
directory, thus requiring administrative privileges. So we first need to use '_tempnam'
to generate a unique filename inside the user's TMP environment variable (or the
current working directory if TMP is not defined). Then we open the temporary file
and return its pointer */
static FILE *_tmpfile()
	{
#ifdef _WIN32
	FILE *fp = NULL;
	char* tempname;
	int flags, mode;
	flags = _O_BINARY|_O_CREAT|_O_EXCL|_O_RDWR|_O_TEMPORARY;
	mode = _S_IREAD | _S_IWRITE;
	tempname = _tempnam(NULL, "tx_tmpfile");
	if(tempname != NULL)
		{
		int fd = _open(tempname, flags, mode);
		if (fd != -1)
			fp = _fdopen(fd, "w+b");
		free(tempname);
		}
#else
	FILE *fp;
	/* Use the default tmpfile on non-Windows platforms */
	fp = tmpfile();
#endif
	return fp;
	}

/* Open tmp stream. */
static Stream *tmp_open(txCtx h, Stream *s)
	{
	s->buf = memNew(h, TMPSIZE + BUFSIZ);
	memset(s->buf, 0, TMPSIZE + BUFSIZ);
	s->fp = _tmpfile();
	if (s->fp == NULL)
		fileError(h, s->filename);
	return s;
	}

/* Seek on tmp stream. */
static int tmp_seek(Stream *s, long offset)
	{
	s->pos = offset;
	return (offset < TMPSIZE)? 0: fseek(s->fp, offset - TMPSIZE, SEEK_SET);
	}

/* Return tmp stream position. */
static size_t tmp_tell(Stream *s)
	{
	return s->pos;
	}

/* Read tmp stream. */
static size_t tmp_read(Stream *s, char **ptr)
	{
	size_t length;
	if (s->pos < TMPSIZE)
		{
		/* Using buffer */
		*ptr = s->buf + s->pos;
		length = TMPSIZE - s->pos;

		/* Anticipate next read */
		if (fseek(s->fp, 0, SEEK_SET) == -1)
			{
			s->flags |= STM_TMP_ERR;
			return 0;
			}
		}
	else
		{
		/* Using file */
		*ptr = s->buf + TMPSIZE;
		length = fread(*ptr, 1, BUFSIZ, s->fp);
		}
	s->pos += length;
	return length;
	}

/* Write to tmp stream. */
static size_t tmp_write(Stream *s, size_t count, char *ptr)
	{
	if (s->pos < TMPSIZE)
		{
		size_t length;
		/* Writing to buffer */
		length = TMPSIZE - s->pos;
		if (length > count)
			memcpy(s->buf + s->pos, ptr, count);
		else
			{
			/* Buffer overflow; completely fill buffer */
			memcpy(s->buf + s->pos, ptr, length);
				
			/* Write rest to tmp file */
			if (fseek(s->fp, 0, SEEK_SET) == -1)
				{
				s->flags = STM_TMP_ERR;
				return 0;
				}
			count = length + fwrite(ptr + length, 1, count - length, s->fp);
			}
		}
	else
		/* Writing to file */
		count = fwrite(ptr, 1, count, s->fp);
	s->pos += count;
	return count;
	}

/* Close tmp stream. */
static int tmp_close(txCtx h, Stream *s)
	{
	int result = (s->fp != NULL)? fclose(s->fp): 0;
	if (s->buf != NULL)
		memFree(h, s->buf);
	s->fp = NULL;
	s->buf = NULL;
	s->pos = 0;
	return result;
	}

/* ---------------------------- Stream Callbacks --------------------------- */

/* Open stream. */
static void *stm_open(ctlStreamCallbacks *cb, int id, size_t size)
    {
    txCtx h = cb->direct_ctx;
	Stream *s = NULL;	/* Suppress optimizer warning */
    switch (id)
        {
	case CEF_SRC_STREAM_ID:
		/* Open CEF source stream */
		s = &h->cef.src;
		if (strcmp(s->filename, "-") == 0)
			s->fp = stdin;
		else
			{
			s->fp = fopen(s->filename, "rb");
			if (s->fp == NULL)
				return NULL;
			}
		break;
	case T1R_SRC_STREAM_ID:
	case CFR_SRC_STREAM_ID:
	case TTR_SRC_STREAM_ID:
	case SVR_SRC_STREAM_ID:
		/* Source stream already open; just return it */
		s = &h->src.stm;
		break;
    case UFO_SRC_STREAM_ID:
        {
        if (cb->clientFileName != NULL)
            {
            char buffer[FILENAME_MAX];
            sprintf(buffer, "%s/%s", h->file.src, cb->clientFileName);
            s = &h->src.stm;
            
            s->fp = fopen(buffer, "rb");
            if (s->fp == NULL)
                {
                return NULL;
                }
            *dnaNEXT(h->src.streamStack) = *s;
            
            }
        else
            return NULL;
       break;
        }
	case CEF_DST_STREAM_ID:
		/* Open CEF destination stream */
		s = &h->dst.stm;
		if (strcmp(s->filename, "-") == 0)
			s->fp = stdout;
		else 
			{
			s->fp = fopen(s->filename, "w+b");
			if (s->fp == NULL)
				return NULL;
			}
		break;
	case CFW_DST_STREAM_ID:
	case T1W_DST_STREAM_ID:
	case PDW_DST_STREAM_ID:
	case SVW_DST_STREAM_ID:
		/* Open destination stream */
		s = &h->dst.stm;
		if (strcmp(s->filename, "-") == 0)
			s->fp = stdout;
		else
			{
			s->fp = fopen(s->filename, "wb");
			if (s->fp == NULL)
				return NULL;
			}
		break;
    case UFW_DST_STREAM_ID:
    {
        
       if (cb->clientFileName != NULL)
        {
			char buffer[FILENAME_MAX];
            sprintf(buffer, "%s/%s", h->file.dst, cb->clientFileName);
            s = &h->dst.stm;
            
            s->fp = fopen(buffer, "wt");
            if (s->fp == NULL)
            {
                return NULL;
            }
            
        }
        else
            return NULL;
        break;
    }
	case CEF_TMP0_STREAM_ID:
		s = &h->cef.tmp0;
		tmp_open(h, s);
		break;
	case CEF_TMP1_STREAM_ID:
		s = &h->cef.tmp1;
		tmp_open(h, s);
		break;
	case T1R_TMP_STREAM_ID:
		s = &h->t1r.tmp;
		tmp_open(h, s);
		break;
    case SVR_TMP_STREAM_ID:
        s = &h->svr.tmp;
        tmp_open(h, s);
        break;
	case CFW_TMP_STREAM_ID:
		s = &h->cfw.tmp;
		tmp_open(h, s);
		break;
	case T1W_TMP_STREAM_ID:
		s = &h->t1w.tmp;
		tmp_open(h, s);
		break;
	case SVW_TMP_STREAM_ID:
		s = &h->svw.tmp;
		tmp_open(h, s);
		break;
	case T1R_DBG_STREAM_ID:
		s = &h->t1r.dbg;
		break;
    case SVR_DBG_STREAM_ID:
        s = &h->svr.dbg;
        break;
    case UFO_DBG_STREAM_ID:
        s = &h->ufr.dbg;
        break;
    case UFW_DBG_STREAM_ID:
        s = &h->ufow.dbg;
        break;
	case CFR_DBG_STREAM_ID:
		s = &h->cfr.dbg;
		break;
	case TTR_DBG_STREAM_ID:
		s = &h->ttr.dbg;
		break;
	case CFW_DBG_STREAM_ID:
		s = &h->cfw.dbg;
		if (s->fp == NULL)
			return NULL;
		break;
	case T1W_DBG_STREAM_ID:
		s = &h->t1w.dbg;
		if (s->fp == NULL)
			return NULL;
		break;
    case SVW_DBG_STREAM_ID:
        s = &h->svw.dbg;
        if (s->fp == NULL)
            return NULL;
        break;
	default:
		fatal(h, "invalid stream open");
        }
    return s;
    }

/* Seek to stream position. */
static int stm_seek(ctlStreamCallbacks *cb, void *stream, long offset)
    {
	if (offset >= 0)
		{
		Stream *s = stream;
		switch (s->type)
			{
		case stm_Src:
		case stm_Dst:
		case stm_Dbg:
			return fseek(s->fp, offset, SEEK_SET);
		case stm_Tmp:
			return tmp_seek(s, offset);
			}
		}
	return -1;	/* Bad seek */
	}

/* Return stream position. */
static long stm_tell(ctlStreamCallbacks *cb, void *stream)
    {
	Stream *s = stream;
	switch (s->type)
		{
	case stm_Src:
	case stm_Dbg:
		return ftell(s->fp);
		break;
	case stm_Dst:
		if (0 != strcmp("-", s->filename))
			return ftell(s->fp);
		break;

	case stm_Tmp:
		return (long)tmp_tell(s);
		}
	return 0;	/* Suppress compiler warning */
    }

/* Read from stream. */
static size_t stm_read(ctlStreamCallbacks *cb, void *stream, char **ptr)
    {
	Stream *s = stream;
	switch (s->type)
		{
	case stm_Src:
		{
		txCtx h = cb->direct_ctx;
		if (h->seg.refill != NULL)
			return h->seg.refill(h, ptr);
		}
		/* Fall through */
	case stm_Dst:
		*ptr = s->buf;
		return fread(s->buf, 1, BUFSIZ, s->fp);
	case stm_Tmp:
		return tmp_read(s, ptr);
		}
	return 0;	/* Suppress compiler warning */
    }

/* Write to stream. */
static size_t stm_write(ctlStreamCallbacks *cb, void *stream, 
						size_t count, char *ptr)
    {
	Stream *s = stream;
	switch (s->type)
		{
	case stm_Src:
	case stm_Dst:
		return fwrite(ptr, 1, count, s->fp);
	case stm_Tmp:
		return tmp_write(s, count, ptr);
	case stm_Dbg:
		{
		txCtx h = cb->direct_ctx;
		printFilename(h);
		fprintf(stderr, "%s: (%s) %.*s\n", 
				h->progname, s->filename, (int)count, ptr);
		}
		return count;
		}
	return 0;	/* Suppress compiler warning */
    }

/* Return stream status. */
static int stm_status(ctlStreamCallbacks *cb, void *stream)
	{
	Stream *s = stream;
	if (s->type == stm_Tmp)
		{
		if (s->flags & STM_TMP_ERR)
			return CTL_STREAM_ERROR;
		else if (s->pos < TMPSIZE)
			return CTL_STREAM_OK;
		}
	if (feof(s->fp))
		return CTL_STREAM_END;
	else if (ferror(s->fp))
		return CTL_STREAM_ERROR;
	else 
		return CTL_STREAM_OK;
	}

/* Close stream. */
static int stm_close(ctlStreamCallbacks *cb, void *stream)
    {
    txCtx h = cb->direct_ctx;
	Stream *s = stream;
	if (s->type == stm_Tmp)
		return tmp_close(cb->direct_ctx, s);
	else if (s->fp == NULL || s->fp == stdout || s->flags & STM_DONT_CLOSE)
		return 0;
	else
		{
        int retval;
		FILE *fp = s->fp;
		retval =  fclose(fp);
        s->fp = NULL;	/* Avoid re-close */
        if (s->type == stm_Src)
        {
        h->src.streamStack.cnt--;
        if (h->src.streamStack.cnt > 0)
            *s = h->src.streamStack.array[h->src.streamStack.cnt-1];
        }
        return retval;
		}
    }

/* Initialize stream record. */
static void stmSet(Stream *s, int type, char *filename, char *buf)
	{
	s->type = type;
	s->flags = 0;
	s->filename = filename;
	s->fp = NULL;
	s->buf = buf;
	s->pos = 0;
	}

/* Initialize debug stream. */
static void dbgSet(Stream *s, char *filename)
	{
	s->type = stm_Dbg;
	s->flags = STM_DONT_CLOSE;
	s->filename = filename;
	s->fp = stderr;
	s->buf = NULL;
	s->pos = 0;
	}

/* Close steam at exit if still open. */
static void stmFree(txCtx h, Stream *s)
	{
	if (s->fp != NULL)
		(void)fclose(s->fp);
	}

/* Initialize stream callbacks and stream records. */
static void stmInit(txCtx h)
	{
	h->cb.stm.direct_ctx	= h;
    h->cb.stm.indirect_ctx 	= NULL;
    h->cb.stm.clientFileName = NULL;
	h->cb.stm.open			= stm_open;
	h->cb.stm.seek			= stm_seek;
	h->cb.stm.tell			= stm_tell;
	h->cb.stm.read			= stm_read;
	h->cb.stm.write			= stm_write;
	h->cb.stm.status		= stm_status;
	h->cb.stm.close 		= stm_close;

	stmSet(&h->src.stm, stm_Src, h->file.src, h->src.buf);
	stmSet(&h->dst.stm, stm_Dst, h->file.dst, h->dst.buf);
											  
	stmSet(&h->cef.src, stm_Src, h->file.src, h->src.buf);

	tmpSet(&h->cef.tmp0, "(cef) tmpfile0");
	tmpSet(&h->cef.tmp1, "(cef) tmpfile1");
	tmpSet(&h->t1r.tmp, "(t1r) tmpfile");
	tmpSet(&h->cfw.tmp, "(cfw) tmpfile");
	tmpSet(&h->t1w.tmp, "(t1w) tmpfile");
	tmpSet(&h->svw.tmp, "(svw) tmpfile");
	tmpSet(&h->svw.tmp, "(ufw) tmpfile");
	
	dbgSet(&h->t1r.dbg, "t1r");
	dbgSet(&h->cfr.dbg, "cfr");
    dbgSet(&h->svr.dbg, "svr");
    dbgSet(&h->ufr.dbg, "ufr");
    dbgSet(&h->ufow.dbg, "ufw");
	dbgSet(&h->ttr.dbg, "ttr");
	dbgSet(&h->cfw.dbg, "cfw");
	dbgSet(&h->t1w.dbg, "t1w");
	dbgSet(&h->svw.dbg, "svw");
	}

/* ----------------------------- File Handling ----------------------------- */

/* Initialize destination filename. */
static void dstFileSetName(txCtx h, char *filename)
	{
	if (h->file.dd != NULL)
		sprintf(h->file.dst, "%s/%s", h->file.dd, filename);
	else
		strcpy(h->file.dst, filename);
	}

/* Set automatic destination filename. */
static void dstFileSetAutoName(txCtx h, abfTopDict *top)
	{
	char buf[FILENAME_MAX];
	char *filename;

	if (h->flags & AUTO_FILE_FROM_FILE)
		{
		char *p = strrchr(h->file.src, '/');
		if (p == NULL)
			p = strrchr(h->file.src, '\\');
		strcpy(buf, (p == NULL)? h->file.src: p + 1);
		p = strrchr(buf, '.');
		if (p != NULL)
			*p = '\0';
		filename = buf;
		}
	else if (h->flags & AUTO_FILE_FROM_FONT)
		filename = (top->sup.flags & ABF_CID_FONT)?
			top->cid.CIDFontName.ptr: top->FDArray.array[0].FontName.ptr;
	else
		return;

	if (h->file.dd != NULL)
		sprintf(h->file.dst, "%s/%s.%s", h->file.dd, filename,h->modename);
	else
		sprintf(h->file.dst, "%s.%s", filename, h->modename);
	}

/* Open destination file. */
static void dstFileOpen(txCtx h, abfTopDict *top)
	{
	dstFileSetAutoName(h, top);

	if (h->dst.stm.fp != NULL)
		return;	/* Already open */

	/* Open dstination file */
	if (strcmp(h->dst.stm.filename, "-") == 0)
		h->dst.stm.fp = stdout;
	else
		{
		h->dst.stm.fp = fopen(h->dst.stm.filename, "w");
		if (h->dst.stm.fp == NULL)
			fileError(h, h->dst.stm.filename);
		}
	}

/* Close destination file. */
static void dstFileClose(txCtx h)
	{
	if (h->dst.stm.fp != stdout)
		{
		if (fclose(h->dst.stm.fp))
			fileError(h, h->dst.stm.filename);
		}
	h->dst.stm.fp = NULL;
	}

/* ------------------------------- Data Input ------------------------------ */

/* Fill source buffer. */
static void fillbuf(txCtx h, long offset)
	{
	h->src.length = (long)fread(h->src.buf, 1, sizeof(h->src.buf), h->src.stm.fp);
	if (h->src.length == 0)
		{
		if (feof(h->src.stm.fp))
			fatal(h, "end of file [%s]", h->src.stm.filename);
		else
            fileError(h, h->src.stm.filename);
		}
    else
        {
            h->src.offset = offset;
            h->src.next = h->src.buf;
            h->src.end = h->src.buf + h->src.length;
        }
    return;
	}

/* Read next sequential source buffer; update offset and return first byte. */
static char nextbuf(txCtx h)
	{
	fillbuf(h, h->src.offset + h->src.length);
	return *h->src.next++;
	}

/* Seek to buffered data byte. */
static void bufSeek(txCtx h, long offset)
	{
	long delta = offset - h->src.offset;
	if (delta >= 0 && delta < h->src.length)
		/* Offset within current buffer; reposition next byte */
		h->src.next = h->src.buf + delta;
	else 
		{
		if (fseek(h->src.stm.fp, offset, SEEK_SET))
			fileError(h, h->src.stm.filename);
		fillbuf(h, offset);
		}
	}

/* Copy count bytes from source stream. */
static void readN(txCtx h, size_t count, char *ptr)
	{
	size_t left = h->src.end - h->src.next;

	while (left < count)
		{
		/* Copy buffer */
		memcpy(ptr, h->src.next, left);
		ptr += left;
		count -= left;

		/* Refill buffer */
		fillbuf(h, h->src.offset + h->src.length);
		left = h->src.length;
		}
		
	memcpy(ptr, h->src.next, count);
	h->src.next += count;
	}

#define read1(h)	\
	(unsigned char)((h->src.next==h->src.end)?nextbuf(h):*h->src.next++)

/* Read 2-byte number. */
static unsigned short read2(txCtx h)
	{
	unsigned short value = read1(h)<<8;
	return value | read1(h);
	}

/* Read 2-byte signed number. */
static short sread2(txCtx h)
	{
	unsigned short value = read1(h)<<8;
	value |= read1(h);
#if SHRT_MAX == 32767
	return (short)value;
#else
	return (short)((value > 32767)? value - 65536: value);
#endif
	}

/* Read 4-byte number. */
static unsigned long read4(txCtx h)
	{
	unsigned long value = (unsigned long)read1(h)<<24;
	value |= (unsigned long)read1(h)<<16;
	value |= read1(h)<<8;
	return value | read1(h);
	}

/* Read 1-, 2-, 3-, or 4-byte number. */
static unsigned long readn(txCtx h, int n)
	{
	unsigned long value = 0;
	switch (n)
		{
	case 4:
		value = read1(h);
	case 3:
		value = value<<8 | read1(h);
	case 2:
		value = value<<8 | read1(h);
	case 1:
		value = value<<8 | read1(h);
		}
	return value;
	}

/* ------------------------- RNG-Related Functions  ------------------------ */

/* Seed RNG with scrambled time. */
static void seedtime(void)
	{
	time_t now = time(NULL);
	srand((unsigned)(now*now));
	}

/* Return a random number in the range [0 - N). */
static long randrange(long N)
	{
	return (long)((double)rand() / ((double)RAND_MAX + 1)*N);
	}

/* ------------------------------- dump mode ------------------------------- */

/* Begin font set. */
static void dump_BegSet(txCtx h)
	{
	}

/* Begin font. */
static void dump_BegFont(txCtx h, abfTopDict *top)
	{
	dstFileOpen(h, top);
	h->abf.dump.fp = h->dst.stm.fp;
    if (h->fd.fdIndices.cnt > 0)
    {
        h->abf.dump.excludeSubset = (h->flags & SUBSET__EXCLUDE_OPT);
        h->abf.dump.fdCnt = h->fd.fdIndices.cnt;
        h->abf.dump.fdArray = h->fd.fdIndices.array;
    }
	top->sup.filename = 
		(strcmp(h->src.stm.filename, "-") == 0)? "stdin": h->src.stm.filename;
	abfDumpBegFont(&h->abf.dump, top);
	}

/* End font. */
static void dump_EndFont(txCtx h)
	{
	}

/* End font set. */
static void dump_EndSet(txCtx h)
	{
	dstFileClose(h);
	}

/* Setup dump mode. */
static void dump_SetMode(txCtx h)
	{
	/* Initialize control data */
	h->abf.dump.level = 1;

	/* Set mode name */
	h->modename	= "dump";

	/* Set library functions */
	h->dst.begset	= dump_BegSet;
	h->dst.begfont	= dump_BegFont;
	h->dst.endfont	= dump_EndFont;
	h->dst.endset	= dump_EndSet;	

	/* Initialize glyph callbacks */
	h->cb.glyph = abfGlyphDumpCallbacks;
	h->cb.glyph.direct_ctx = &h->abf.dump;

	/* Set source library flags */
	h->t1r.flags = T1R_USE_MATRIX;
	h->cfr.flags = CFR_USE_MATRIX;

	h->mode = mode_dump;
	}

/* Print text parameter. */
static void printText(int cnt, char *text[])
	{
	int i;
	for (i = 0; i < cnt; i++)
		printf("%s", text[i]);
	}

/* Mode-specific help. */
static void dump_Help(txCtx h)
	{
	static char *text[] =
		{
#include "dump.h"
		};
	printText(ARRAY_LEN(text), text);
	}

/* -------------------------------- ps mode -------------------------------- */

/* Begin font set. */
static void ps_BegSet(txCtx h)
	{
	}

/* Begin font. */
static void ps_BegFont(txCtx h, abfTopDict *top)
	{
	if (h->abf.draw.level == 1 && h->arg.g.cnt == 0)
		fatal(h, 
			  "to use -1 option with all glyphs specify "
			  "an all-glyph range with -g 0-N option");
	dstFileOpen(h, top);
	h->abf.draw.fp = h->dst.stm.fp;
	if (h->src.type == src_TrueType)
		h->abf.draw.flags |= ABF_FLIP_TICS;
	else
		h->abf.draw.flags &= ~ABF_FLIP_TICS;
	top->sup.filename = 
		(strcmp(h->src.stm.filename, "-") == 0)? "stdin": h->src.stm.filename;
	abfDrawBegFont(&h->abf.draw, top);
	}

/* End font. */
static void ps_EndFont(txCtx h)
	{
	abfDrawEndFont(&h->abf.draw);
	}

/* End font set. */
static void ps_EndSet(txCtx h)
	{
	dstFileClose(h);
	}

/* Setup ps mode. */
static void ps_SetMode(txCtx h)
	{
	/* Initialize control data */
	h->abf.draw.flags = 0;
	h->abf.draw.level = 0;

	/* Set mode name */
	h->modename	= "ps";

	/* Set library functions */
	h->dst.begset	= ps_BegSet;
	h->dst.begfont	= ps_BegFont;
	h->dst.endfont	= ps_EndFont;
	h->dst.endset	= ps_EndSet;	

	/* Initialize glyph callbacks */
	h->cb.glyph = abfGlyphDrawCallbacks;
	h->cb.glyph.direct_ctx = &h->abf.draw;

	/* Set source libarary flags */
	h->t1r.flags = (T1R_UPDATE_OPS|T1R_USE_MATRIX);
	h->cfr.flags = (CFR_UPDATE_OPS|CFR_USE_MATRIX);

	h->mode = mode_ps;
	}

/* Mode-specific help. */
static void ps_Help(txCtx h)
	{
	static char *text[] =
		{
#include "ps.h"
		};
	printText(ARRAY_LEN(text), text);
	}

/* -------------------------------- afm mode ------------------------------- */

/* Begin font set. */
static void afm_BegSet(txCtx h)
	{
	}

/* Begin new font. */
static void afm_BegFont(txCtx h, abfTopDict *top)
	{
	dstFileOpen(h, top);
	h->abf.afm.fp = h->dst.stm.fp;
	top->sup.filename = 
		(strcmp(h->src.stm.filename, "-") == 0)? "stdin": h->src.stm.filename;
	abfAFMBegFont(&h->abf.afm, top);
	}

/* End new font. */
static void afm_EndFont(txCtx h)
	{
	abfAFMEndFont(&h->abf.afm);
	}

/* End font set. */
static void afm_EndSet(txCtx h)
	{
	dstFileClose(h);
	}

/* Setup afm mode. */
static void afm_SetMode(txCtx h)
	{
	/* Set mode name */
	h->modename	= "afm";

	/* Set library functions */
	h->dst.begset	= afm_BegSet;
	h->dst.begfont	= afm_BegFont;
	h->dst.endfont	= afm_EndFont;
	h->dst.endset	= afm_EndSet;	

	/* Initialize glyph callbacks */
	h->cb.glyph = abfGlyphAFMCallbacks;
	h->cb.glyph.direct_ctx = &h->abf.afm;

	/* Set source libarary flags */
	h->t1r.flags = (T1R_UPDATE_OPS|T1R_USE_MATRIX);
	h->cfr.flags = (CFR_UPDATE_OPS|CFR_USE_MATRIX);

	h->mode = mode_afm;
	}

/* Mode-specific help. */
static void afm_Help(txCtx h)
	{
	static char *text[] =
		{
#include "afm.h"
		};
	printText(ARRAY_LEN(text), text);
	}

/* ------------------------------ Path Library ----------------------------- */

/* Begin font set. */
static void path_BegSet(txCtx h)
	{
	}

/* Begin new font. */
static void path_BegFont(txCtx h, abfTopDict *top)
	{
	dstFileOpen(h, top);
	top->sup.filename = 
		(strcmp(h->src.stm.filename, "-") == 0)? "stdin": h->src.stm.filename;

	if (h->arg.path.level == 1)
		{
		/* Prepare draw facility */
		h->abf.draw.fp = h->dst.stm.fp;
		if (h->src.type == src_TrueType)
			h->abf.draw.flags |= ABF_FLIP_TICS;
		else
			h->abf.draw.flags &= ~ABF_FLIP_TICS;
		abfDrawBegFont(&h->abf.draw, top);
		}
	else
		{
		/* Prepare dump facility */
		h->abf.dump.fp = h->dst.stm.fp;
        h->abf.dump.left = 0;
        h->abf.dump.excludeSubset = 0;
        h->abf.dump.fdCnt = 0;
		abfDumpBegFont(&h->abf.dump, top);
		}

	if (abfBegFont(h->abf.ctx, top))
		fatal(h, NULL);
	}

/* End new font. */
static void path_EndFont(txCtx h)
	{
	if (h->arg.path.level == 1)
		abfDrawEndFont(&h->abf.draw);

	/* Initialize glyph callbacks */
	if (h->arg.path.level == 0)
		{
		h->cb.glyph = abfGlyphDumpCallbacks;
		h->cb.glyph.direct_ctx = &h->abf.dump;
		}
	else
		{
		h->cb.glyph = abfGlyphDrawCallbacks;
		h->cb.glyph.direct_ctx = &h->abf.draw;
		}
    if (h->flags & PATH_SUPRESS_HINTS)
    {
        h->cb.glyph.stem = NULL;
        h->cb.glyph.flex = NULL;
    }

	if (abfEndFont(h->abf.ctx, ABF_PATH_REMOVE_OVERLAP, &h->cb.glyph))
		fatal(h, NULL);
	}

/* End font set. */
static void path_EndSet(txCtx h)
	{
	if (abfFree(h->abf.ctx))
		fatal(h, NULL);
	}

/* Set control functions. */
static void path_SetMode(txCtx h)
	{
	h->abf.draw.flags = 0;
	h->abf.draw.level = 1;
	h->abf.dump.level = 6;

	/* Set mode name */
	h->modename = "path";

	/* Set library functions */
	h->dst.begset	= path_BegSet;
	h->dst.begfont	= path_BegFont;
	h->dst.endfont	= path_EndFont;
	h->dst.endset	= path_EndSet;	

	if (h->abf.ctx == NULL)
		{
		/* Create library context */
		h->abf.ctx = abfNew(&h->cb.mem, ABF_CHECK_ARGS);
		if (h->abf.ctx == NULL)
			fatal(h, "(abf) can't init lib");
		}

	/* Initialize glyph callbacks */
	h->cb.glyph = abfGlyphPathCallbacks;
	h->cb.glyph.direct_ctx = h->abf.ctx;

	h->t1r.flags |= (T1R_UPDATE_OPS|T1R_USE_MATRIX);
	h->cfr.flags |= (CFR_UPDATE_OPS|CFR_USE_MATRIX);

	h->mode = mode_path;
	}

/* Mode-specific help. */
static void path_Help(txCtx h)
	{
	static char *text[] =
		{
#include "path.h"
		};
	printText(ARRAY_LEN(text), text);
	}

/* -------------------------------- cff mode ------------------------------- */

/* Reset the glyph flags. */
static void resetGlyphs(txCtx h)
	{
    int result = 1;

	switch (h->src.type)
		{
	case src_Type1:
		result = t1rResetGlyphs(h->t1r.ctx);
		break;
	case src_OTF:
	case src_CFF:
		result = cfrResetGlyphs(h->cfr.ctx);
		break;
	case src_TrueType:
		result = ttrResetGlyphs(h->ttr.ctx);
		break;
	case src_SVG:
		result = svrResetGlyphs(h->svr.ctx);
		break;
		
	case src_UFO:
		result = ufoResetGlyphs(h->ufr.ctx);
		break;
		
		}
    if (result)
        fatal(h, NULL);
	}

/* Begin font set. */
static void cff_BegSet(txCtx h)
	{
	if (cfwBegSet(h->cfw.ctx, h->cfw.flags))
		fatal(h, NULL);
	}

/* Begin font. */
static void cff_BegFont(txCtx h, abfTopDict *top)
{
    dstFileSetAutoName(h, top);
    if (h->flags & PATH_REMOVE_OVERLAP)
    {
        h->cb.glyph = abfGlyphPathCallbacks;
        h->cb.glyph.direct_ctx = h->abf.ctx;
        if (abfBegFont(h->abf.ctx, top))
            fatal(h, NULL);
    }
    else
    {
        h->cb.glyph = cfwGlyphCallbacks;
        h->cb.glyph.direct_ctx = h->cfw.ctx;

        if (!(h->cfw.flags & CFW_WRITE_CFF2))
        {
            /* This keeps these callbacks from being used when
             writing a regular CFF, and avoids the overhead of porcessing the
             source CFF2 blend args */
            h->cb.glyph.moveVF = NULL;
            h->cb.glyph.lineVF = NULL;
            h->cb.glyph.curveVF = NULL;
        }
        
        if (cfwBegFont(h->cfw.ctx, NULL, h->cfw.maxNumSubrs))
            fatal(h, NULL);
    }
    if (h->flags & PATH_SUPRESS_HINTS)
    {
        h->cb.glyph.stem = NULL;
        h->cb.glyph.flex = NULL;
    }
}

/* End font. */
static void cff_EndFont(txCtx h)
	{
    if (h->flags & PATH_REMOVE_OVERLAP)
        {
        if (cfwBegFont(h->cfw.ctx, NULL, h->cfw.maxNumSubrs))
            fatal(h, NULL);
        
        resetGlyphs(h);
        h->cb.glyph = cfwGlyphCallbacks;
        h->cb.glyph.direct_ctx = h->cfw.ctx;
        if (!(h->cfw.flags & CFW_WRITE_CFF2))
        {
            /* This keeps these callbacks from being used when
             writing a regular CFF, and avoids the overhead of trying to process the
             source CFF2 blend args */
            h->cb.glyph.moveVF = NULL;
            h->cb.glyph.lineVF = NULL;
            h->cb.glyph.curveVF = NULL;
        }
        if (h->flags & PATH_SUPRESS_HINTS)
        {
            h->cb.glyph.stem = NULL;
            h->cb.glyph.flex = NULL;
        }
        if (abfEndFont(h->abf.ctx, ABF_PATH_REMOVE_OVERLAP, &h->cb.glyph))
            fatal(h, NULL);
        
        if (cfwEndFont(h->cfw.ctx, h->top))
                fatal(h, NULL);
        }
    else
        {
        if (cfwEndFont(h->cfw.ctx, h->top))
            fatal(h, NULL);
        }
	}

/* End font set. */
static void cff_EndSet(txCtx h)
	{
	if (cfwEndSet(h->cfw.ctx))
		fatal(h, NULL);
	if (abfFree(h->abf.ctx))
		fatal(h, NULL);
	}

/* Setup cff mode. */
static void cff_SetMode(txCtx h)
	{
	/* Initialize control data */
	/* This is now set at the start of parseArgs
	h->cfw.flags = 0;
	*/

	/* Set mode name */
	h->modename	= "cff";

	/* Set library functions */
	h->dst.begset	= cff_BegSet;
	h->dst.begfont	= cff_BegFont;
	h->dst.endfont	= cff_EndFont;
	h->dst.endset	= cff_EndSet;	

	if (h->cfw.ctx == NULL)
		{
		/* Create library context */
		h->cfw.ctx = cfwNew(&h->cb.mem, &h->cb.stm, CFW_CHECK_ARGS);
		if (h->cfw.ctx == NULL)
			fatal(h, "(cfw) can't init lib");
		}

        /* The default callbacks. These get reset in cff_BegFont() and cff_EndFont()
         as some options play the font data through a different library on a first pass,
         before writing to cff on a second pass */
        
        h->cb.glyph = cfwGlyphCallbacks;
        h->cb.glyph.direct_ctx = h->cfw.ctx;
        
        if (!(h->cfw.flags & CFW_WRITE_CFF2))
        {
            /* This keeps these callbacks from being used when
             writing a regular CFF, and avoids the overhead of porcessing the
             source CFF2 blend args */
            h->cb.glyph.moveVF = NULL;
            h->cb.glyph.lineVF = NULL;
            h->cb.glyph.curveVF = NULL;
        }

        if (h->abf.ctx == NULL)
        {
        /* Create library context */
        h->abf.ctx = abfNew(&h->cb.mem, ABF_CHECK_ARGS);
        if (h->abf.ctx == NULL)
            fatal(h, "(abf) can't init lib");
        }

	/* Set source library flags */
	/* These are now set at the start of parseArgs
	h->t1r.flags = 0;
	h->cfr.flags = 0;
	*/

	h->mode = mode_cff;
	}

/* Mode-specific help. */
static void cff_Help(txCtx h)
	{
	static char *text[] =
		{
#include "cff.h"
		};
	printText(ARRAY_LEN(text), text);
	}

/* ------------------------------ Preserve GID ------------------------------ */

#define PRESERVE_CHARSTRING (1<<15)

static void callbackPreserveGlyph(txCtx h, int type, unsigned short id,
                                  char *name) {
  h->src.glyphs.array[id]->flags |= PRESERVE_CHARSTRING;
}

/* Begin glyph path. */
static int preserveGlyphBeg(abfGlyphCallbacks *cb, abfGlyphInfo *info) {
	txCtx h = cb->direct_ctx;
  cb->info = info;
  h->cb.selected = 
    (h->src.glyphs.array[info->tag]->flags & PRESERVE_CHARSTRING) != 0;
  return h->cb.save.beg(&h->cb.save, info);
}

/* Save glyph width. */
static void preserveGlyphWidth(abfGlyphCallbacks *cb, float hAdv) {
	txCtx h = cb->direct_ctx;
	h->cb.save.width(&h->cb.save, hAdv);
}

/* Add move to path. */
static void preserveGlyphMove(abfGlyphCallbacks *cb, float x0, float y0) {
	txCtx h = cb->direct_ctx;
  if (h->cb.selected) {
	  h->cb.save.move(&h->cb.save, x0, y0);
  }
}

/* Add line to path. */
static void preserveGlyphLine(abfGlyphCallbacks *cb, float x1, float y1) {
	txCtx h = cb->direct_ctx;
  if (h->cb.selected) {
	  h->cb.save.line(&h->cb.save, x1, y1);
  }
}

/* Add curve to path. */
static void preserveGlyphCurve(abfGlyphCallbacks *cb,
					   float x1, float y1, 
					   float x2, float y2, 
					   float x3, float y3) {
	txCtx h = cb->direct_ctx;
  if (h->cb.selected) {
	  h->cb.save.curve(&h->cb.save, x1, y1, x2, y2, x3, y3);
  }
}
    
static void preserveGlyphStem(abfGlyphCallbacks *cb,
                              int flags, float edge0, float edge1) {
  txCtx h = cb->direct_ctx;
  if (h->cb.selected) {
    h->cb.save.stem(&h->cb.save, flags, edge0, edge1);
  }
}

static void preserveGlyphFlex(abfGlyphCallbacks *cb, float depth,
                 float x1, float y1, 
                 float x2, float y2, 
                 float x3, float y3,
                 float x4, float y4, 
                 float x5, float y5, 
                 float x6, float y6) {
  txCtx h = cb->direct_ctx;
  if (h->cb.selected) {
    h->cb.save.flex(&h->cb.save, depth, x1, y1, x2, y2, x3, y3, x4, y4, x5, y5, x6, y6);
  }
}

/* Ignore general glyph operator. */
static void preserveGlyphGenop(abfGlyphCallbacks *cb, 
					   int cnt, float *args, int op) {
	txCtx h = cb->direct_ctx;
  if (h->cb.selected) {
	  h->cb.save.genop(&h->cb.save, cnt, args, op);
  }
}

/* Handle seac operator. */
static void preserveGlyphSeac(abfGlyphCallbacks *cb, 
					  float adx, float ady, int bchar, int achar) {
	txCtx h = cb->direct_ctx;
  if (h->cb.selected) {
	  h->cb.save.seac(&h->cb.save, adx, ady, bchar, achar);
  }
}

/* End glyph path. */
static void preserveGlyphEnd(abfGlyphCallbacks *cb) {
	txCtx h = cb->direct_ctx;
  h->cb.save.end(&h->cb.save);
}

static void preserveCubeBlend(abfGlyphCallbacks *cb, unsigned int nBlends, unsigned int numVals, float* blendVals)
{
  	txCtx h = cb->direct_ctx;
    if (h->cb.selected) {
        h->cb.save.cubeBlend(&h->cb.save, nBlends, numVals, blendVals);
    }
  
}
static void preserveCubeSetwv(abfGlyphCallbacks *cb, unsigned int numDV)
{
    txCtx h = cb->direct_ctx;
    if (h->cb.selected) {
        h->cb.save.cubeSetwv(&h->cb.save, numDV);
    }
}
static void preserveCubeCompose(abfGlyphCallbacks *cb, int cubeLEIndex, float x0, float y0, int numDV, float* ndv)
{
    txCtx h = cb->direct_ctx;
    if (h->cb.selected) {
        h->cb.save.cubeCompose(&h->cb.save, cubeLEIndex, x0, y0, numDV, ndv);
    }
}
static void preserveCubeTransform(abfGlyphCallbacks *cb, float rotate, float scaleX, float scaleY, float skew, float skewY)
{
    txCtx h = cb->direct_ctx;
    if (h->cb.selected) {
        h->cb.save.cubeTransform(&h->cb.save, rotate, scaleX, scaleY, skew, skewY);
    }
}



/* preserve mode callbacks template. */
static abfGlyphCallbacks preserveGlyphCallbacks =
	{
	NULL,
	NULL,
	NULL,
	preserveGlyphBeg,
	preserveGlyphWidth,
	preserveGlyphMove,
	preserveGlyphLine,
	preserveGlyphCurve,
  preserveGlyphStem,
	preserveGlyphFlex,
	preserveGlyphGenop,
	preserveGlyphSeac,
	preserveGlyphEnd,
    preserveCubeBlend,
    preserveCubeSetwv,
    preserveCubeCompose,
    preserveCubeTransform,
	};

/* ------------------------------- Glyph List ------------------------------ */

/* Begin new glyph definition for gathering glyph info. */
static int getGlyphBeg(abfGlyphCallbacks *cb, abfGlyphInfo *info)
	{
	txCtx h = cb->indirect_ctx;
	*dnaNEXT(h->src.glyphs) = info;
	return ABF_SKIP_RET;
	}

/* Make glyph list from font. */
static void getGlyphList(txCtx h)
	{
	if (h->src.glyphs.cnt > 0)
		return;	/* Already have list for this font */

	h->cb.saveGlyphBeg = h->cb.glyph.beg; 

	/* Insert data gather function */
    h->cb.glyph.beg = getGlyphBeg;
	h->cb.glyph.indirect_ctx = h;

	/* Iterate glyphs */
	switch (h->src.type)
		{
	case src_Type1:
		if (t1rIterateGlyphs(h->t1r.ctx, &h->cb.glyph) ||
			t1rResetGlyphs(h->t1r.ctx))
			fatal(h, NULL);
		break;
	case src_OTF:
	case src_CFF:
		if (cfrIterateGlyphs(h->cfr.ctx, &h->cb.glyph) ||
			cfrResetGlyphs(h->cfr.ctx))
			fatal(h, NULL);
		break;
	case src_TrueType:
		if (ttrIterateGlyphs(h->ttr.ctx, &h->cb.glyph) ||
			ttrResetGlyphs(h->ttr.ctx))
			fatal(h, NULL);
		break;
	case src_SVG:
		if (svrIterateGlyphs(h->svr.ctx, &h->cb.glyph) ||
			svrResetGlyphs(h->svr.ctx))
			fatal(h, NULL);
		break;
		
	case src_UFO:
		if (ufoIterateGlyphs(h->ufr.ctx, &h->cb.glyph) ||
			ufoResetGlyphs(h->ufr.ctx))
			fatal(h, NULL);
		break;
		
		}

	/* Restore saved function */
	h->cb.glyph.beg = h->cb.saveGlyphBeg;
	}

/* Compare glyphs by their name. */
static int CTL_CDECL cmpByName(const void *first, const void *second)
	{
	return strcmp((*(abfGlyphInfo **)first)->gname.ptr,
				  (*(abfGlyphInfo **)second)->gname.ptr);
	}

/* Sort glyph list by glyph name. */
static void sortGlyphsByName(txCtx h)
	{
	qsort(h->src.glyphs.array, h->src.glyphs.cnt, 
		  sizeof(h->src.glyphs.array[0]), cmpByName);
	}

/* Compare glyphs by their fd. */
static int CTL_CDECL cmpByFD(const void *first, const void *second)
	{
	const abfGlyphInfo *a = *(abfGlyphInfo **)first;
	const abfGlyphInfo *b = *(abfGlyphInfo **)second;
	if (a->iFD < b->iFD)
		return -1;
	else if (a->iFD > b->iFD)
		return 1;
	else if (a->cid < b->cid)
		return -1;
	else if (a->cid > b->cid)
		return 1;
	else
		return 0;
	}

/* Sort glyph list by FD index. */
static void sortGlyphsByFD(txCtx h)
	{
	qsort(h->src.glyphs.array, h->src.glyphs.cnt,
		  sizeof(h->src.glyphs.array[0]), cmpByFD);
	}

/* Make glyph subset from glyph list. */
static void makeSubsetGlyphList(txCtx h)
	{
	long i;
	dnaSET_CNT(h->subset.glyphs, h->src.glyphs.cnt);
	for (i = 0; i < h->src.glyphs.cnt; i++)
		h->subset.glyphs.array[i] = h->src.glyphs.array[i]->tag;
	}

/* Construct arg buffer from subset list to simulated -g option. */
static void makeSubsetArgList(txCtx h)
	{
	long i;
	long rangecnt = 0;
	unsigned short first = h->subset.glyphs.array[0];
	unsigned short last = first;
	h->subset.args.cnt = 0;
	for (i = 1; i <= h->subset.glyphs.cnt; i++)
		{
        unsigned short curr;
         if (i < h->subset.glyphs.cnt)
             curr = h->subset.glyphs.array[i];
        else
            curr = 0;
            
		if (last + 1 != curr)
			{
			char buf[12];	/* 5 digits + hyphen + 5 digits + nul */
			if (first == last)
				sprintf(buf, "%hu", last);
			else
				sprintf(buf, "%hu-%hu", first, last);
			strcpy(dnaEXTEND(h->subset.args, (long)strlen(buf) + 1), buf);
			first = curr;
			rangecnt++;
			}
		last = curr;
		}
	h->arg.g.cnt = rangecnt;
	h->arg.g.substrs = h->subset.args.array;
	}

/* ----------------------------- Subset Parsing ---------------------------- */

enum				/* Glyph selector types */
	{
	sel_by_tag,
	sel_by_cid,
	sel_by_name
	};

/* Parse subset args. */
static void parseSubset(txCtx h, void (*select)(txCtx h, int type,
												unsigned short id, char *name))
	{
	long i;
	char *p = h->arg.g.substrs;

	for (i = 0; i < h->arg.g.cnt; i++)
		{
		unsigned short id;
		unsigned short lo;
		unsigned short hi;

		if (*p == '/')
			{
			/* CID */
			if (sscanf(p, "/%hu-/%hu", &lo, &hi) == 2)
				;
			else if (sscanf(p, "/%hu", &lo) == 1)
				hi = lo;
			else
				goto next;

			for (id = lo; id <= hi; id++)
				select(h, sel_by_cid, id, NULL);
				
			}
		else if (isdigit(*p))
			{
			/* Tag */
			if (sscanf(p, "%hu-%hu", &lo, &hi) == 2)
				;
			else if (sscanf(p, "%hu", &lo) == 1)
				hi = lo;
			else
				goto next;

			for (id = lo; id <= hi; id++)
				select(h, sel_by_tag, id, NULL);
			}
		else
			/* Name */
			select(h, sel_by_name, 0, p);

		/* Advance to next substring */
	next:
		while (*p++ != '\0')
			;
		}
	}

/* Parse subset args. */
static void parseFDSubset(txCtx h)
{
	long i;
	char *p = h->arg.g.substrs;
    
	for (i = 0; i < h->arg.g.cnt; i++)
    {
		unsigned short id;
		unsigned short lo;
		unsigned short hi;
        
        if (isdigit(*p))
        {
			/* Tag */
			if (sscanf(p, "%hu-%hu", &lo, &hi) == 2)
				;
			else if (sscanf(p, "%hu", &lo) == 1)
				hi = lo;
			else
				goto next;
            
			for (id = lo; id <= hi; id++)
                *dnaNEXT(h->fd.fdIndices)= id;
       }
		else
        {
            fatal(h, "-fd argument is not an integer.");

        }
		/* Advance to next substring */
	next:
		while (*p++ != '\0')
			;
    }
}


/* -------------------------------- cef mode ------------------------------- */

/* Begin font set. */
static void cef_BegSet(txCtx h)
	{
	}

/* Begin font. */
static void cef_BegFont(txCtx h, abfTopDict *top)
	{
	dstFileSetAutoName(h, top);
	}

/* Compare glyphs by their CID. */
static int CTL_CDECL cef_cmpByCID(const void *first, const void *second, 
								  void *ctx)
	{
	txCtx h = ctx;
	abfGlyphInfo *a = h->src.glyphs.array[*(unsigned short *)first];
	abfGlyphInfo *b = h->src.glyphs.array[*(unsigned short *)second];
	if (a->cid < b->cid)
		return -1;
	else if (a->cid > b->cid)
		return 1;
	else
		return 0;
	}

/* Match glyph by its CID. */
static int CTL_CDECL cef_matchByCID(const void *key, const void *value, 
									void *ctx)
	{
	txCtx h = ctx;
	unsigned short a = *(unsigned short *)key;
	unsigned short b = h->src.glyphs.array[*(unsigned short *)value]->cid;
	if (a < b)
		return -1;
	else if (a > b)
		return 1;
	else
		return 0;
 	}

/* Compare glyphs by their name. */
static int CTL_CDECL cef_cmpByName(const void *first, const void *second, 
								   void *ctx)
	{
	txCtx h = ctx;
	return strcmp(h->src.glyphs.array[*(unsigned short *)first]->gname.ptr,
				  h->src.glyphs.array[*(unsigned short *)second]->gname.ptr);
	}

/* Match glyph by its name. */
static int CTL_CDECL cef_matchByName(const void *key, const void *value, 
									 void *ctx)
	{
	txCtx h = ctx;
	return strcmp(key, 
				  h->src.glyphs.array[*(unsigned short *)value]->gname.ptr);
	}

/* Make glyph lookup array. */
static void makeGlyphLookup(txCtx h, ctuCmpFunc cmp)
	{
	long i;

	/* Make lookup array of all tags */
	dnaSET_CNT(h->cef.lookup, h->src.glyphs.cnt);
	for (i = 0; i < h->cef.lookup.cnt; i++)
		h->cef.lookup.array[i] = (unsigned short)i;

	/* Sort array */
	ctuQSort(h->cef.lookup.array, h->cef.lookup.cnt, 
			 sizeof(unsigned short), cmp, h);
	}

/* Lookup glyph. */
static void lookupGlyph(txCtx h, void *key, ctuMatchFunc match)
	{
	size_t index;
	if (ctuLookup(key, h->cef.lookup.array, h->cef.lookup.cnt,
				  sizeof(unsigned short), match, &index, h))
		dnaNEXT(h->cef.subset)->id = 
			h->src.glyphs.array[h->cef.lookup.array[index]]->tag;
	}

/* Select subset glyph. */
static void selectGlyph(txCtx h, int type, unsigned short id, char *gname)
	{
	switch (type)
		{
	case sel_by_tag:
		if (id < h->src.glyphs.cnt)
			dnaNEXT(h->cef.subset)->id = id;
		break;
	case sel_by_cid:
		if (h->top->sup.flags & ABF_CID_FONT)
			{
			if (h->cef.lookup.cnt == 0)
				/* Make CID lookup list */
				makeGlyphLookup(h, cef_cmpByCID);
			lookupGlyph(h, &id, cef_matchByCID);
			}
		break;
	case sel_by_name:
		if (!(h->top->sup.flags & ABF_CID_FONT))
			{
			if (h->cef.lookup.cnt == 0)
				/* Make glyph name lookup list */
				makeGlyphLookup(h, cef_cmpByName);
			lookupGlyph(h, gname, cef_matchByName);
			}
		break;
		}
	}

/* Match glyph name */
static int CTL_CDECL matchName(const void *key, const void *value)
	{
	return strcmp((char *)key, ((Name2UV *)value)->gname);
	}

/* Map glyph name to Unicode value using simplified assignment algorithm. */
static unsigned short mapName2UV(txCtx h, char *gname, unsigned short *unrec)
	{
	static const Name2UV agl[] =
		{
#include "agl2uv.h"
		};
	Name2UV *map = (Name2UV *)bsearch(gname, agl, ARRAY_LEN(agl),
									  sizeof(Name2UV), matchName);
	if (map != NULL)
		return map->uv;	/* Match found */

	/* Not found */
	if (strcmp(gname, ".notdef") == 0)
		return 0xFFFF;	/* No encoding for .notdef */

	if (gname[0] == 'u' &&
		gname[1] == 'n' &&
		gname[2] == 'i' &&
		isxdigit(gname[3]) && !islower(gname[3]) &&
		isxdigit(gname[4]) && !islower(gname[4]) &&
		isxdigit(gname[5]) && !islower(gname[5]) &&
		isxdigit(gname[6]) && !islower(gname[6]) &&
		gname[7] == '\0')	
		/* uni<CODE> name; return hex part */
		return (unsigned short)strtol(&gname[3], NULL, 16);

	/* return Private Use Area UV */
	return (*unrec)++;
	}

/* Get User Design Vector. */
static float *getUDV(txCtx h)
	{
	static float UDV[CFF2_MAX_AXES];
	int i;
	char *p;
	char *q;

	if (h->arg.U == NULL)
		return NULL;

	/* Parse User Design Vector */
	for (i = 0; i < CFF2_MAX_AXES; i++)
		UDV[i] = 0.0;

	p = h->arg.U;
	for (i = 0; i < CFF2_MAX_AXES; i++)
		{
		UDV[i] = (float)strtod(p, &q);
		if (p == q || (*q != ',' && *q != '\0'))
			fatal(h, "bad UDV");
		else if (*q == '\0')
			break;
		p = q + 1;
		}
		
	return UDV;
	}

/* Print CEF subset specification. */
static void printSpec(txCtx h, cefEmbedSpec *spec)
	{
	char *p;
	long i;

	printf("--- CEF subset:\n"
		   "SRC font	%s\n"
		   "SRC glyphs	%ld\n"
		   "DST font	%s\n"
		   "DST glyphs	%ld\n",
		   h->cef.src.filename, h->src.glyphs.cnt,
		   h->dst.stm.filename, spec->subset.cnt);
	
	p = (h->top->sup.flags & ABF_CID_FONT)? "/": "";
	for (i = 0; i < spec->subset.cnt; i++)
		{
		printf("%s%hu", p, spec->subset.array[i].id);
		p = (h->top->sup.flags & ABF_CID_FONT)? ",/": ",";
		}
	printf("\n");

	if (spec->subset.names == NULL)
		return;

	/* Print glyph names */
	p = "";
	for (i = 0; i < spec->subset.cnt; i++)
		{
		unsigned short id = spec->subset.array[i].id;
		if (id < CEF_VID_BEGIN)
			printf("%s%s", p, spec->subset.names[id]);
		else
			printf("%svid-%hu", p, id);
		p = ",";
		}
	printf("\n");
	}

/* CEF glyph mapping callback. */
static void cefGlyphMap(cefMapCallback *cb, 
						unsigned short gid, abfGlyphInfo *info)
	{
	int cid = info->flags & ABF_GLYPH_CID;
	if (gid == 0)
		{
		if (cid)
			printf("DST map [gid]=/cid\n");
		else
			printf("DST map [gid]=<gname>\n");
		}			
	if (cid)
		printf("[%hu]=/%hu ", gid, info->cid);
	else
		printf("[%hu]=<%s> ", gid, info->gname.ptr);
	}

/* End font. */
static void cef_EndFont(txCtx h)
	{
	cefMapCallback map;
	cefEmbedSpec spec;
	int result;
	long i;
	unsigned short unrec;

	getGlyphList(h);

	if (h->arg.g.cnt == 0)
		{
		/* Whole font subset */
		dnaSET_CNT(h->cef.subset, h->src.glyphs.cnt);
		for (i = 0; i < h->cef.subset.cnt; i++)
			h->cef.subset.array[i].id = (unsigned short)i;
		}
	else
		{
		h->cef.subset.cnt = 0;
		h->cef.lookup.cnt = 0;
		parseSubset(h, selectGlyph);
		}

	h->cef.gnames.cnt = 0;
	unrec = 0xE000;	/* Start of Private Use Area */

	if (h->top->sup.flags & ABF_CID_FONT)
		/* Make CID subset, encoding all glyphs in PUA */
		for (i = 0; i < h->cef.subset.cnt; i++)
			{
			cefSubsetGlyph *dst = &h->cef.subset.array[i];
			abfGlyphInfo *src = h->src.glyphs.array[dst->id];
			dst->id = src->cid;
			dst->uv = unrec++;
			}
	else
		{
		/* Make tag list and assign Unicode encoding */
		for (i = 0; i < h->cef.subset.cnt; i++)
			{
			cefSubsetGlyph *dst = &h->cef.subset.array[i];
			abfGlyphInfo *src = h->src.glyphs.array[dst->id];
			dst->uv = mapName2UV(h, src->gname.ptr, &unrec);
			}

		/* Decide whether to use name list */
		switch (h->src.type)
			{
		case src_Type1:
			break;			/* Use names */
		case src_OTF:
		case src_CFF:
			if (rand() & 0x0100)
				goto initspec;
			break;			/* Use names 50% of the time */
		case src_TrueType:
			goto initspec;	/* Don't use names */
			}

		/* Make name list */
		dnaSET_CNT(h->cef.gnames, h->src.glyphs.cnt + 1);
		for (i = 0; i < h->src.glyphs.cnt; i++)
			h->cef.gnames.array[i] = h->src.glyphs.array[i]->gname.ptr;
		h->cef.gnames.array[i] = NULL;
		}

#if 0
	{
	/* Add 2 virtual glyphs */
	cefSubsetGlyph *glyph = dnaEXTEND(h->cef.subset, 2);
	glyph[0].id = CEF_VID_BEGIN + 0;
	glyph[0].uv = 0xa000;
	glyph[1].id = CEF_VID_BEGIN + 1;
	glyph[1].uv = 0xa001;
	}
#endif

	/* Initialize embedding spec. */
 initspec:
	spec.flags			= h->arg.cef.flags;
	spec.newFontName	= h->arg.cef.F;
	spec.UDV			= getUDV(h);
	spec.URL			= NULL;
	spec.subset.cnt		= h->cef.subset.cnt;
	spec.subset.array	= h->cef.subset.array;
	spec.subset.names	= (h->cef.gnames.cnt > 0)? h->cef.gnames.array: NULL;
	spec.kern.cnt		= 0;
	
	printSpec(h, &spec);

	/* Turn off segmentation on source stream */
	h->seg.refill = NULL;

	/* Initialize glyph mapping callback */
	map.ctx = NULL;
	map.glyphmap = cefGlyphMap;

	if (h->arg.cef.flags & CEF_WRITE_SVG)
		cefSetSvwFlags(h->cef.ctx, h->svw.flags);

	/* Make embedding font */
	result = cefMakeEmbeddingFont(h->cef.ctx, &spec, &map);
	if (result)
		fatal(h, "(cef) %s", cefErrStr(result));
	else
		printf("\n");
	}

/* End font set. */
static void cef_EndSet(txCtx h)
	{
	}

/* Setup cef mode. */
static void cef_SetMode(txCtx h)
	{
	/* Initialize args */
	h->arg.cef.F = NULL;
	h->arg.cef.flags = 0;
	h->svw.flags = SVW_NEWLINE_UNIX;  /* In case cfembed library used in svgwrite mode */

	/* Set mode name */
	h->modename	= "cef";

	/* Set library functions */
	h->dst.begset	= cef_BegSet;
	h->dst.begfont	= cef_BegFont;
	h->dst.endfont	= cef_EndFont;
	h->dst.endset	= cef_EndSet;	

	if (h->cef.ctx == NULL)
		{
		h->cef.ctx = cefNew(&h->cb.mem, &h->cb.stm, CEF_CHECK_ARGS);
		if (h->cef.ctx == NULL)
			fatal(h, "(cef) can't init lib");
		}

	/* Set source libarary flags */
	h->t1r.flags = 0;
	h->cfr.flags = 0;

	h->mode = mode_cef;
	}

/* Mode-specific help. */
static void cef_Help(txCtx h)
	{
	static char *text[] =
		{
#include "cef.h"
		};
	printText(ARRAY_LEN(text), text);
	}

/* -------------------------------- pdf mode ------------------------------- */

/* Begin font set. */
static void pdf_BegSet(txCtx h)
	{
	}

/* Begin new font. */
static void pdf_BegFont(txCtx h, abfTopDict *top)
	{
	dstFileOpen(h, top);
	top->sup.filename = 
		(strcmp(h->src.stm.filename, "-") == 0)? "stdin": h->src.stm.filename;

	if (h->src.type == src_TrueType)
		h->pdw.flags |= PDW_FLIP_TICS;
	else
		h->pdw.flags &= ~PDW_FLIP_TICS;

	if (pdwBegFont(h->pdw.ctx, h->pdw.flags, h->pdw.level, top))
		fatal(h, NULL);
	}

/* End new font. */
static void pdf_EndFont(txCtx h)
	{
	if (pdwEndFont(h->pdw.ctx))
		fatal(h, NULL);
	}

/* End font set. */
static void pdf_EndSet(txCtx h)
	{
	}

/* Set control functions. */
static void pdf_SetMode(txCtx h)
	{
	h->pdw.flags = 0;
	h->pdw.level = 0;

	/* Set mode name */
	h->modename = "pdf";

	/* Set library functions */
	h->dst.begset	= pdf_BegSet;
	h->dst.begfont	= pdf_BegFont;
	h->dst.endfont	= pdf_EndFont;
	h->dst.endset	= pdf_EndSet;	

	if (h->pdw.ctx == NULL)
		{
		/* Create library context */
		h->pdw.ctx = pdwNew(&h->cb.mem, &h->cb.stm, PDW_CHECK_ARGS);
		if (h->pdw.ctx == NULL)
			fatal(h, "(pdw) can't init lib");
		}

	/* Initialize glyph callbacks */
	h->cb.glyph = pdwGlyphCallbacks;
	h->cb.glyph.direct_ctx = h->pdw.ctx;

	h->t1r.flags |= (T1R_UPDATE_OPS|T1R_USE_MATRIX);
	h->cfr.flags |= (CFR_UPDATE_OPS|CFR_USE_MATRIX);

	h->mode = mode_pdf;
	}

/* Mode-specific help. */
static void pdf_Help(txCtx h)
	{
	static char *text[] =
		{
#include "pdf.h"
		};
	printText(ARRAY_LEN(text), text);
	}

/* ------------------------------- mtx mode ------------------------------- */

/* Begin glyph path. */
static int mtxGlyphBeg(abfGlyphCallbacks *cb, abfGlyphInfo *info)
	{
	txCtx h = cb->direct_ctx;
	cb->info = info;
	return h->mtx.metrics.cb.beg(&h->mtx.metrics.cb, info);
	}

/* Save glyph width. */
static void mtxGlyphWidth(abfGlyphCallbacks *cb, float hAdv)
	{
	txCtx h = cb->direct_ctx;
	h->mtx.metrics.cb.width(&h->mtx.metrics.cb, hAdv);
	}

/* Add move to path. */
static void mtxGlyphMove(abfGlyphCallbacks *cb, float x0, float y0)
	{
	txCtx h = cb->direct_ctx;
	h->mtx.metrics.cb.move(&h->mtx.metrics.cb, x0, y0);
	}

/* Add line to path. */
static void mtxGlyphLine(abfGlyphCallbacks *cb, float x1, float y1)
	{
	txCtx h = cb->direct_ctx;
	h->mtx.metrics.cb.line(&h->mtx.metrics.cb, x1, y1);
	}

/* Add curve to path. */
static void mtxGlyphCurve(abfGlyphCallbacks *cb,
					   float x1, float y1, 
					   float x2, float y2, 
					   float x3, float y3)
	{
	txCtx h = cb->direct_ctx;
	h->mtx.metrics.cb.curve(&h->mtx.metrics.cb, x1, y1, x2, y2, x3, y3);
	}

/* Ignore general glyph operator. */
static void mtxGlyphGenop(abfGlyphCallbacks *cb, 
					   int cnt, float *args, int op)
	{
	/* Nothing to do */
	}

/* Handle seac operator. */
static void mtxGlyphSeac(abfGlyphCallbacks *cb, 
					  float adx, float ady, int bchar, int achar)
	{
	/* Nothing to do */
	}

/* End glyph path. */
static void mtxGlyphEnd(abfGlyphCallbacks *cb)
	{
	txCtx h = cb->direct_ctx;
	abfMetricsCtx g = &h->mtx.metrics.ctx;
	abfGlyphInfo *info = cb->info;

	h->mtx.metrics.cb.end(&h->mtx.metrics.cb);

	fprintf(h->dst.stm.fp, "glyph[%hu] {", info->tag);
	if (info->flags & ABF_GLYPH_CID)
		/* Dump CID-keyed glyph */
		fprintf(h->dst.stm.fp, "%hu,%hhu", info->cid, info->iFD);
	else
		{
		/* Dump name-keyed glyph */
		abfEncoding *enc = &info->encoding;
		fprintf(h->dst.stm.fp, "%s", info->gname.ptr);
		if (enc->code == ABF_GLYPH_UNENC)
			fprintf(h->dst.stm.fp, ",-");
		else
			{
			/* Dump encoding */
			char *sep = ",";
			do
				{
				if (info->flags & ABF_GLYPH_UNICODE)
					fprintf(h->dst.stm.fp, "%s0x%04lX", sep, enc->code);
				else
					fprintf(h->dst.stm.fp, "%s0x%02lX", sep, enc->code);
				sep = "+";
				enc = enc->next;
				}
			while (enc != NULL);
			}
		}

	if (h->mtx.level & 1)
		/* Real metrics */
		fprintf(h->dst.stm.fp, ",%g,{%g,%g,%g,%g}}\n", g->real_mtx.hAdv,
				g->real_mtx.left, g->real_mtx.bottom,
				g->real_mtx.right, g->real_mtx.top);
	else
		/* Integer metrics */
		fprintf(h->dst.stm.fp, ",%ld,{%ld,%ld,%ld,%ld}}\n", g->int_mtx.hAdv,
				g->int_mtx.left, g->int_mtx.bottom,
				g->int_mtx.right, g->int_mtx.top);

	if (h->mtx.level > 1)
		{
		/* Compute aggregate bounding box */
		if (g->real_mtx.left   != 0 ||
			g->real_mtx.bottom != 0 ||
			g->real_mtx.right  != 0 ||
			g->real_mtx.top    != 0)
			{
			/* Marking glyph */
			if (h->mtx.bbox.left   == 0 &&
				h->mtx.bbox.bottom == 0 &&
				h->mtx.bbox.right  == 0 &&
				h->mtx.bbox.top    == 0)
				{
				/* First marking glyph; set all values */
				h->mtx.bbox.left =   g->real_mtx.left;
				h->mtx.bbox.bottom = g->real_mtx.bottom;
				h->mtx.bbox.right =  g->real_mtx.right;
				h->mtx.bbox.top =    g->real_mtx.top;

				h->mtx.bbox.setby.left   = info;
				h->mtx.bbox.setby.bottom = info;
				h->mtx.bbox.setby.right  = info;
				h->mtx.bbox.setby.top    = info;
				}
			else
				{
				if (h->mtx.bbox.left > g->real_mtx.left)
					{
					h->mtx.bbox.left = g->real_mtx.left;
					h->mtx.bbox.setby.left = info;
					}
				if (h->mtx.bbox.bottom > g->real_mtx.bottom)
					{
					h->mtx.bbox.bottom = g->real_mtx.bottom;
					h->mtx.bbox.setby.bottom = info;
					}
				if (h->mtx.bbox.right < g->real_mtx.right)
					{
					h->mtx.bbox.right = g->real_mtx.right;
					h->mtx.bbox.setby.right = info;
					}
				if (h->mtx.bbox.top < g->real_mtx.top)
					{
					h->mtx.bbox.top = g->real_mtx.top;
					h->mtx.bbox.setby.top = info;
					}
				}
			}
		}
	}

/* Mtx mode callbacks template. */
static abfGlyphCallbacks mtxGlyphCallbacks =
	{
	NULL,
	NULL,
	NULL,
	mtxGlyphBeg,
	mtxGlyphWidth,
	mtxGlyphMove,
	mtxGlyphLine,
	mtxGlyphCurve,
	NULL,
	NULL,
	mtxGlyphGenop,
	mtxGlyphSeac,
	mtxGlyphEnd,
	};

/* Begin font set. */
static void mtx_BegSet(txCtx h)
	{
	}

/* Begin font. */
static void mtx_BegFont(txCtx h, abfTopDict *top)
	{
	dstFileOpen(h, top);

	h->mtx.bbox.left = 0;
	h->mtx.bbox.bottom = 0;
	h->mtx.bbox.right = 0;
	h->mtx.bbox.top = 0;

	if (top->sup.flags & ABF_CID_FONT)
		fprintf(h->dst.stm.fp, 
				"### glyph[tag] {cid,fd,width,{left,bottom,right,top}}\n");
	else
		fprintf(h->dst.stm.fp, 
				"### glyph[tag] {gname,enc,width,{left,bottom,right,top}}\n");
	}

/* End font. */
static void mtx_EndFont(txCtx h)
	{
	if (h->mtx.level > 1)
		{
		/* Print bbox information */
		fprintf(h->dst.stm.fp, "### aggregate\n");
		if (h->mtx.level == 2)
			fprintf(h->dst.stm.fp, "bbox  {%g,%g,%g,%g}\n",
					floor(h->mtx.bbox.left), floor(h->mtx.bbox.bottom),
					ceil(h->mtx.bbox.right), ceil(h->mtx.bbox.top));
		else
			fprintf(h->dst.stm.fp, "bbox  {%g,%g,%g,%g}\n",
					h->mtx.bbox.left, h->mtx.bbox.bottom,
					h->mtx.bbox.right, h->mtx.bbox.top);

		if (h->mtx.bbox.left != 0 ||
			h->mtx.bbox.bottom != 0 ||
			h->mtx.bbox.right != 0 ||
			h->mtx.bbox.top != 0)
			{
			/* bbox was set; print setting glyph(s) */
			fprintf(h->dst.stm.fp, "tag   {%hu,%hu,%hu,%hu}\n",
					h->mtx.bbox.setby.left->tag,
					h->mtx.bbox.setby.bottom->tag,
					h->mtx.bbox.setby.right->tag,
					h->mtx.bbox.setby.top->tag);
			if (h->top->sup.flags & ABF_CID_FONT)
				fprintf(h->dst.stm.fp, "cid   {%hu,%hu,%hu,%hu}\n",
						h->mtx.bbox.setby.left->cid,
						h->mtx.bbox.setby.bottom->cid,
						h->mtx.bbox.setby.right->cid,
						h->mtx.bbox.setby.top->cid);
			else
				fprintf(h->dst.stm.fp, "gname {%s,%s,%s,%s}\n",
						h->mtx.bbox.setby.left->gname.ptr,
						h->mtx.bbox.setby.bottom->gname.ptr,
						h->mtx.bbox.setby.right->gname.ptr,
						h->mtx.bbox.setby.top->gname.ptr);
			}
		}
	}

/* End font set. */
static void mtx_EndSet(txCtx h)
	{
	dstFileClose(h);
	}

/* Setup mtx mode. */
static void mtx_SetMode(txCtx h)
	{
	h->mtx.level = 0;

	/* Set mode name */
	h->modename	= "mtx";

	/* Set library functions */
	h->dst.begset	= mtx_BegSet;
	h->dst.begfont	= mtx_BegFont;
	h->dst.endfont	= mtx_EndFont;
	h->dst.endset	= mtx_EndSet;	

	/* Initialize glyph callbacks */
	h->cb.glyph = mtxGlyphCallbacks;
	h->cb.glyph.direct_ctx = h;

	/* Initialize metrics facility */
	h->mtx.metrics.cb = abfGlyphMetricsCallbacks;
	h->mtx.metrics.cb.direct_ctx = &h->mtx.metrics.ctx;
	h->mtx.metrics.ctx.flags = 0;

	/* Set source libarary flags */
	h->t1r.flags = (T1R_UPDATE_OPS|T1R_USE_MATRIX);
	h->cfr.flags = (CFR_UPDATE_OPS|CFR_USE_MATRIX);

	h->mode = mode_mtx;
	}

/* Mode-specific help. */
static void mtx_Help(txCtx h)
	{
	static char *text[] =
		{
#include "mtx.h"
		};
	printText(ARRAY_LEN(text), text);
	}

/* --------------------------------- t1 mode ------------------------------- */

/* Begin font set. */
static void t1_BegSet(txCtx h)
	{
	}

/* Begin new glyph definition for patching glyph info. if -decid enabled. */
static int t1_GlyphBeg(abfGlyphCallbacks *cb, abfGlyphInfo *info)
{
	txCtx h = cb->indirect_ctx;
	char gname[64];
    unsigned int nameLen;
    
	
	if (info->flags & ABF_GLYPH_SEEN)
		return ABF_SKIP_RET;	/* Already in subset */
	
	if (h->t1w.fd == -1)
	{
		h->t1w.fd = info->iFD;	/* First glyph; set target fd */
	}
	else if (info->cid == 0) /* For CID 0, always just use current iFD. */
	{
		info->iFD = h->t1w.fd;
	}
	else if (info->iFD != h->t1w.fd)
		{ 
			if (h->t1w.options & T1W_USEFD)
				info->iFD = h->t1w.fd;
			else 
				fatal(h, "selected glyphs span multiple FDs");
		}
	/* Create glyph name */
	if (info->cid == 0)
		strcpy(gname, ".notdef");
	else
		sprintf(gname, "cid%hu", info->cid);
    nameLen = strlen(gname) + 1;
    if ((h->t1w.gnames.size) < (h->t1w.gnames.cnt + nameLen))
    {
        dnaINDEX(h->t1w.gnames,h->t1w.gnames.size + nameLen);
         /* Update all the gname ptrs, as we just moved h->t1w.gnames.array,and all the info->gname.ptr are invalid. */
        t1wUpdateGlyphNames(h->t1w.ctx, h->t1w.gnames.array);
    }

    info->gname.ptr = &h->t1w.gnames.array[h->t1w.gnames.cnt];
    info->gname.impl = h->t1w.gnames.cnt; // hold current char index, to make renumbering this easier!
	strcpy(info->gname.ptr, gname);
	h->t1w.gnames.cnt += (long)nameLen;
	
	info->flags &= ~ABF_GLYPH_CID;	/* Convert to name-keyed glyph */
	
	return t1wGlyphCallbacks.beg(cb, info);
}

/* Begin font. */
static void t1_BegFont(txCtx h, abfTopDict *top)
	{
	h->t1w.maxGlyphs = 0;

	/* Initialize glyph callbacks */
    if (h->flags & PATH_REMOVE_OVERLAP)
        {
        h->cb.glyph = abfGlyphPathCallbacks;
        h->cb.glyph.direct_ctx = h->abf.ctx;
        }
    else
        {
        h->cb.glyph = t1wGlyphCallbacks;
        h->cb.glyph.direct_ctx = h->t1w.ctx;
        }
    if (h->flags & PATH_SUPRESS_HINTS)
    {
        h->cb.glyph.stem = NULL;
        h->cb.glyph.flex = NULL;
    }

	if (h->t1w.options & T1W_DECID)
		{
		/* Convert cid-keyed font to name-keyed font */
		if (!(top->sup.flags & ABF_CID_FONT))
			fatal(h, "-decid specified for non-CID font");

		/* Initialize */
		h->t1w.fd = -1;
		(void)dnaGROW(h->t1w.gnames, 
					  ((h->subset.glyphs.cnt > 0)? 
					   h->subset.glyphs.cnt: top->sup.nGlyphs)*8);
		h->t1w.gnames.cnt = 0;

		/* Replace callback */
		if (!(h->flags & PATH_REMOVE_OVERLAP))
            h->cb.glyph.beg = t1_GlyphBeg;
		h->cb.glyph.indirect_ctx = h;
		}
	if (h->t1w.options & T1W_WAS_EMBEDDED)
		top->WasEmbedded = 1;
	
	if (h->t1w.flags & T1W_TYPE_BASE)
		h->t1w.maxGlyphs = (top->sup.flags & ABF_CID_FONT)?
			top->cid.CIDCount: top->sup.nGlyphs;

	dstFileSetAutoName(h, top);

	/* Initialize glyph callbacks */
    if (h->flags & PATH_REMOVE_OVERLAP)
        {
        if (abfBegFont(h->abf.ctx, top))
            fatal(h, NULL);
        }
    else
        {
        if (t1wBegFont(h->t1w.ctx, h->t1w.flags, h->t1w.lenIV, h->t1w.maxGlyphs))
            fatal(h, NULL);
        }
	}

/* Copy length bytes from source file to destination file. */
static void copyFile(txCtx h, size_t length,
					 FILE *src, char *srcfile,
					 FILE *dst, char *dstfile)
	{
	char buf[BUFSIZ];
	size_t cnt;

	/* Write whole buffers */
	cnt = length/BUFSIZ;
	while (cnt--)
		if (fread(buf, 1, BUFSIZ, src) != BUFSIZ)
			fileError(h, srcfile);
		else if (fwrite(buf, 1, BUFSIZ, dst) != BUFSIZ)
			fileError(h, dstfile);

	/* Write partial buffers */
	cnt = length%BUFSIZ;
	if (fread(buf, 1, cnt, src) != cnt)
		fileError(h, srcfile);
	else if (fwrite(buf, 1, cnt, dst) != cnt)
		fileError(h, dstfile);
	}

/* Copy PFB segment. */
static void copyPFBSegment(txCtx h, int type, long length,
						   FILE *src, char *srcfile,
						   FILE *dst, char *dstfile)
	{
	/* Write segment header */
	putc(128, dst);
	putc(type, dst);
	putc(length, dst);
	putc(length>>8, dst);
	putc(length>>16, dst);
	putc(length>>24, dst);

	/* Copy segment data */
	copyFile(h, length, src, srcfile, dst, dstfile);
	}

/* Write PFB format file. */
static void writePFB(txCtx h, FILE *font, char *fontfile, 
					 long begBinary, long begTrailer, long endTrailer)
	{
	char *tmpfil = "(t1w) reformat tmpfil";
	FILE *tmp = _tmpfile();
	if (tmp == NULL)
		fileError(h, tmpfil);

	/* Write pfb font to tmp file */
	copyPFBSegment(h, 1, begBinary, font, fontfile, tmp, tmpfil);
	copyPFBSegment(h, 2, begTrailer - begBinary, font, fontfile, tmp, tmpfil);
	copyPFBSegment(h, 1, endTrailer - begTrailer, font, fontfile, tmp, tmpfil);
	copyPFBSegment(h, 3, 0, font, fontfile, tmp, tmpfil);

	/* Copy tmp file to font file */
	font = freopen(fontfile, "wb", font);
	if (font == NULL)
		fileError(h, fontfile);
	rewind(tmp);
	copyFile(h, endTrailer + 4*(1 + 1 + 4), tmp, tmpfil, font, fontfile);

	/* Close tmp file */
	if (fclose(tmp) == EOF)
		fileError(h, tmpfil);
	}

/* Write 2-byte big-endian number. */
static void write2(FILE *fp, unsigned short value)
	{
	putc(value>>8, fp);
	putc(value, fp);
	}

/* Write 4-byte big-endian number. */
static void write4(FILE *fp, unsigned long value)
	{
	putc(value>>24, fp);
	putc(value>>16, fp);
	putc(value>>8, fp);
	putc(value, fp);
	}

/* Write padding bytes */
static void writePad(FILE *fp, long cnt)
	{
	while (cnt--)
		putc(0, fp);
	}

/* Copy POST resource. */
static void copyPOSTRes(txCtx h, int type, long length,
						FILE *src, char *srcfile,
						FILE *dst, char *dstfile)
	{
	/* Write resource header */
	write4(dst, 1 + 1 + length);
	putc(type, dst);
	putc(0, dst);

	/* Copy resource data */
	copyFile(h, length, src, srcfile, dst, dstfile);
	}

/* Copy POST resource. */
static void writeSection(txCtx h, int type, long length,
						 FILE *src, char *srcfile,
						 FILE *dst, char *dstfile)
	{
	/* Write full-length resouces */
	int cnt = length/2046;
	while (cnt--)
		copyPOSTRes(h, type, 2046, src, srcfile, dst, dstfile);

	/* Write partial resource */
	cnt = length%2046;
	if (cnt > 0 || length == 0)
		copyPOSTRes(h, type, cnt, src, srcfile, dst, dstfile);
	}

/* Write reference. */
static void writeRef(FILE *fp, int *id, long *offset, long length)
	{
	write2(fp, (unsigned short)((*id)++));
	write2(fp, (unsigned short)-1);
	putc(0, fp);
	putc(*offset>>16, fp);
	putc(*offset>>8, fp);
	putc(*offset, fp);
	write4(fp, 0);
	*offset += length + (4 + 1 + 1);
	}

/* Write references. */
static void writeRefs(FILE *fp, int *id, long *offset, long length)
	{
	int cnt = length/2046;
	while (cnt--)
		writeRef(fp, id, offset, 2046);

	cnt = length%2046;
	if (cnt > 0 || length == 0)
		writeRef(fp, id, offset, cnt);
	}

/* Write LWFN format file. */
static void writeLWFN(txCtx h, FILE *font, char *fontfile, 
					  long begBinary, long begTrailer, long endTrailer)
	{
	enum
		{
		MAP_HEADER_LEN	= 16 + 4 + 4*2,
		TYPE_LIST_LEN	= 2 + 4 + 2*2,
		REFERENCE_LEN	= 2*2 + 1 + 3 + 4
		};
	int id;
	long offset;
	long length0 = begBinary;					/* Text header */
	long length1 = begTrailer - begBinary;		/* Binary section */
	long length2 = endTrailer - begTrailer;		/* Text trailer */
	long length3 = 0;							/* End-of-font program */
	int rescnt = ((length0 + 2045)/2046 + 
				  (length1 + 2045)/2046 +
				  (length2 + 2045)/2046 +
				  1);
	long datalen = rescnt*(4 + 1 + 1) + endTrailer;
	long maplen = MAP_HEADER_LEN + TYPE_LIST_LEN + rescnt*REFERENCE_LEN;
	char *tmpfil = "(t1w) reformat tmpfile";
	FILE *tmp = _tmpfile();
	if (tmp == NULL)
		fileError(h, tmpfil);

	/* Write resource header */
	write4(tmp, 256);
	write4(tmp, 256 + datalen);
	write4(tmp, datalen);
	write4(tmp, maplen);

	/* Write system and application data area */
	writePad(tmp, 112 + 128);

	/* Write resources */
	writeSection(h, 1, length0, font, fontfile, tmp, tmpfil);
	writeSection(h, 2, length1, font, fontfile, tmp, tmpfil);
	writeSection(h, 1, length2, font, fontfile, tmp, tmpfil);
	writeSection(h, 5, length3, font, fontfile, tmp, tmpfil);
	
	/* Write map header */
	writePad(tmp, 16 + 4 + 2);
	write2(tmp, 0);
	write2(tmp, MAP_HEADER_LEN);
	write2(tmp, (unsigned short)maplen);

	/* Write type list */
	write2(tmp, 0);
	write4(tmp, CTL_TAG('P','O','S','T'));
	write2(tmp, (unsigned short)(rescnt - 1));
	write2(tmp, TYPE_LIST_LEN);

	/* Write reference list */
	id = 501;
	offset = 0;
	writeRefs(tmp, &id, &offset, length0);
	writeRefs(tmp, &id, &offset, length1);
	writeRefs(tmp, &id, &offset, length2);
	writeRefs(tmp, &id, &offset, length3);

	/* Name list empty */

	/* Copy tmp file to font file */
	font = freopen(fontfile, "wb", font);
	if (font == NULL)
		fileError(h, fontfile);
	rewind(tmp);
	copyFile(h, 256 + datalen + maplen, tmp, tmpfil, font, fontfile);

	/* Close tmp file */
	if (fclose(tmp) == EOF)
		fileError(h, tmpfil);
	}

/* Perform platform-specific reformatting of file. */
static void t1_Reformat(txCtx h)
	{
	int state;
	long begBinary;		/* Offset to start of binary section */
	long begTrailer;	/* Offset to start of trailer */
	long endTrailer;	/* Offset to EOF */
	char *fontfile = h->dst.stm.filename;
	FILE *font = fopen(fontfile, "rb");
	if (font == NULL)
		fileError(h, fontfile);

	/* Find "eexec " string */
	state = 0;
	for (;;)
		switch (fgetc(font))
			{
		case 'e':
			switch (state)
				{
			case 0:
				state = 1;
				break;
			case 1:
				state = 2;
				break;
			case 3:
				state = 4;
				break;
			default:
				state = 0;
				break;
				}
			break;
		case 'x':
			state = (state == 2)? 3: 0;
			break;
		case 'c':
			state = (state == 4)? 5: 0;
			break;
		case ' ':
			if (state == 5)
				{
				begBinary = ftell(font);
				if (begBinary == -1)
					fileError(h, fontfile);
				goto findTrailer;
				}
			else
				state = 0;
			break;
		case EOF:
			if (feof(font))
				fatal(h, "can't find eexec");
			else
				fileError(h, fontfile);
			break;
		}

 findTrailer:
	/* Find a line of 64 '0' chars */
	state = 0;
	for (;;)
		switch (fgetc(font))
			{
		case '0':
			if (++state == 64)
				{
				begTrailer = ftell(font);
				if (begTrailer == -1)
					fileError(h, fontfile);
				begTrailer -= 64;
				goto findEOF;
				}
			break;
		case EOF:
			if (feof(font))
				fatal(h, "can't find tailer");
			else
				fileError(h, fontfile);
			break;
		default:
			state = 0;
			break;
		}

 findEOF:
	/* Find end-of-file */
	if (fseek(font, 0, SEEK_END))
		fileError(h, fontfile);
	endTrailer = ftell(font);
	if (endTrailer == -1)
		fileError(h, fontfile);

	rewind(font);
	switch (h->t1w.flags & T1W_NEWLINE_MASK)
		{
	case T1W_NEWLINE_WIN:
		writePFB(h, font, fontfile, begBinary, begTrailer, endTrailer);
		break;
	case T1W_NEWLINE_MAC:
		writeLWFN(h, font, fontfile, begBinary, begTrailer, endTrailer);
		break;
		}

	if (fclose(font) == EOF)
		fileError(h, fontfile);
	}

/* End font. */
static void t1_EndFont(txCtx h)
	{
	if (h->t1w.options & T1W_DECID)
		{
		/* Add .notdef (if not already added) */
		if (h->src.type == src_Type1)
			(void)t1rGetGlyphByCID(h->t1r.ctx, 0, &h->cb.glyph);
			
		else if (h->src.type == src_CFF)
			(void)cfrGetGlyphByCID(h->cfr.ctx, 0, &h->cb.glyph);

		/* Convert to name-keyed font */
		h->top->sup.flags &= ~ABF_CID_FONT;
		h->top->FDArray.cnt = 1;
		h->top->FDArray.array = &h->top->FDArray.array[h->t1w.fd];
		h->t1w.options |= T1W_NO_UID;	/* Clear UniqueIDs */
 		}

	if (h->t1w.options & T1W_NO_UID)
		{
		h->top->UniqueID = ABF_UNSET_INT;
		h->top->XUID.cnt = ABF_EMPTY_ARRAY;
		h->top->cid.UIDBase = ABF_UNSET_INT;
		}

	if (h->t1w.options & T1W_REFORMAT && 
		strcmp(h->dst.stm.filename, "-") == 0)
		fatal(h, "stdout can't be used with -pfb or -LWFN options");

    if (!(h->flags & PATH_REMOVE_OVERLAP))
        {
        if (t1wEndFont(h->t1w.ctx, h->top))
            fatal(h, NULL);
        }
    else
        {
        if (t1wBegFont(h->t1w.ctx, h->t1w.flags, h->t1w.lenIV, h->t1w.maxGlyphs))
            fatal(h, NULL);

        resetGlyphs(h);
        h->cb.glyph = t1wGlyphCallbacks;
        if (h->flags & PATH_SUPRESS_HINTS)
        {
            h->cb.glyph.stem = NULL;
            h->cb.glyph.flex = NULL;
        }
        h->cb.glyph.direct_ctx = h->t1w.ctx;
        h->cb.glyph.indirect_ctx = h;
        if (h->t1w.options & T1W_DECID)
            h->cb.glyph.beg = t1_GlyphBeg;
        if (abfEndFont(h->abf.ctx, ABF_PATH_REMOVE_OVERLAP, &h->cb.glyph))
            fatal(h, NULL);

        if (t1wEndFont(h->t1w.ctx, h->top))
            fatal(h, NULL);
        }

	if (h->t1w.options & T1W_REFORMAT)
		t1_Reformat(h);
	}

/* End font set. */
static void t1_EndSet(txCtx h)
	{
	}

/* Stream SING glyphlet callback. */
static int get_stream(t1wSINGCallback *sing_cb)
	{
	long length;
	txCtx h = sing_cb->ctx;
	FILE *fp = h->src.stm.fp;

	/* Get file size and seek to start */
	if (fseek(fp, 0, SEEK_END) != 0 ||
		(length = ftell(fp)) == -1 ||
		fseek(fp, 0, SEEK_SET) != 0)
		return 1;

	/* Update returned data */
	sing_cb->stm = &h->src.stm;
	sing_cb->length = length;

	return 0;
	}

/* Setup t1 mode. */
static void t1_SetMode(txCtx h)
	{
	/* Initialize control data */
	/* This is now set at the start of parseArgs
	h->t1w.options = 0;
	*/
	h->t1w.flags = (T1W_TYPE_HOST|
					T1W_ENCODE_ASCII|
					T1W_OTHERSUBRS_PRIVATE|
					T1W_NEWLINE_UNIX);
	h->t1w.lenIV = 4;
	h->t1w.fd = -1;
	/* Set mode name */
	h->modename	= "t1";

	/* Set library functions */
	h->dst.begset	= t1_BegSet;
	h->dst.begfont	= t1_BegFont;
	h->dst.endfont	= t1_EndFont;
	h->dst.endset	= t1_EndSet;	

	if (h->t1w.ctx == NULL)
		{
		/* Create library context */
		t1wSINGCallback sing_cb;
		sing_cb.ctx = h;
		sing_cb.stm = 0;
		sing_cb.length = 0;
		sing_cb.get_stream = get_stream;
		h->t1w.ctx = t1wNew(&h->cb.mem, &h->cb.stm, T1W_CHECK_ARGS);
		if (h->t1w.ctx == NULL || t1wSetSINGCallback(h->t1w.ctx, &sing_cb))
			fatal(h, "(t1w) can't init lib");
		}

    if (h->abf.ctx == NULL)
        {
        /* Create library context */
        h->abf.ctx = abfNew(&h->cb.mem, ABF_CHECK_ARGS);
        if (h->abf.ctx == NULL)
            fatal(h, "(abf) can't init lib");
        }

	/* Set source library flags */
	/* These are now set at the start of parseArgs
	h->t1r.flags = 0;
	h->cfr.flags = 0;
	*/

	h->mode = mode_t1;
	}

/* Mode-specific help. */
static void t1_Help(txCtx h)
	{
	static char *text[] =
		{
#include "t1.h"
		};
	printText(ARRAY_LEN(text), text);
	}

/* -------------------------------- svg mode ------------------------------- */

/* Begin font set. */
static void svg_BegSet(txCtx h)
	{
	}

/* Begin new glyph definition. */
static int svg_GlyphBeg(abfGlyphCallbacks *cb, abfGlyphInfo *info)
	{
	txCtx h = cb->indirect_ctx;

	/* Determine (or fabricate) Unicode value for glyph. */
	info->flags |= ABF_GLYPH_UNICODE;
	if (h->top->sup.flags & ABF_CID_FONT)
		{
		info->encoding.code = h->svw.unrec;
		h->svw.unrec++;
		}
	else
		info->encoding.code = mapName2UV(h, info->gname.ptr, &h->svw.unrec);

	return svwGlyphCallbacks.beg(cb, info);
	}

/* Begin font. */
static void svg_BegFont(txCtx h, abfTopDict *top)
	{
	h->cb.glyph.beg = svg_GlyphBeg;
	h->cb.glyph.indirect_ctx = h;

	h->svw.unrec = 0xE000;	/* Start of Private Use Area */

	dstFileSetAutoName(h, top);
	if (svwBegFont(h->svw.ctx, h->svw.flags))
		fatal(h, NULL);
	}

/* End font. */
static void svg_EndFont(txCtx h)
	{
	if (svwEndFont(h->svw.ctx, h->top))
		fatal(h, NULL);
	}

/* End font set. */
static void svg_EndSet(txCtx h)
	{
	}

/* Setup svg mode. */
static void svg_SetMode(txCtx h)
	{
	/* Initialize control data */
	h->svw.options = 0;
	h->svw.flags = SVW_NEWLINE_UNIX;

	/* Set mode name */
	h->modename	= "svg";

	/* Set library functions */
	h->dst.begset	= svg_BegSet;
	h->dst.begfont	= svg_BegFont;
	h->dst.endfont	= svg_EndFont;
	h->dst.endset	= svg_EndSet;	

	if (h->svw.ctx == NULL)
		{
		/* Create library context */
		h->svw.ctx = svwNew(&h->cb.mem, &h->cb.stm, SVW_CHECK_ARGS);
		if (h->svw.ctx == NULL)
			fatal(h, "(svw) can't init lib");
		}

	/* Initialize glyph callbacks */
	h->cb.glyph = svwGlyphCallbacks;
	h->cb.glyph.direct_ctx = h->svw.ctx;

	/* Set source library flags */
	h->t1r.flags |= T1R_UPDATE_OPS;
	h->cfr.flags |= CFR_UPDATE_OPS;

	h->mode = mode_svg;
	}

/* Mode-specific help. */
static void svg_Help(txCtx h)
	{
	static char *text[] =
		{
#include "svg.h"
		};
	printText(ARRAY_LEN(text), text);
	}


/* -------------------------------- ufo write mode ------------------------------- */

static void mkdir_tx(txCtx h, char* dirPath)
{
	int dirErr;
#ifdef _WIN32
	dirErr = _mkdir(dirPath);
#else
	dirErr = mkdir(dirPath,  0000700 | 0000070 | 0000007);
#endif

	if (dirErr != 0)
		fatal(h, "Failed to creater directory '%s'.\n", dirPath);
}

/* Begin font set. */
static void ufw_BegSet(txCtx h)
{
}

/* Begin new glyph definition. */
static int ufw_GlyphBeg(abfGlyphCallbacks *cb, abfGlyphInfo *info)
{
	return ufwGlyphCallbacks.beg(cb, info);
}

/* Begin font. */
static void ufw_BegFont(txCtx h, abfTopDict *top)
{
    struct stat fileStat;
    int statErrNo;

	h->cb.glyph.beg = ufw_GlyphBeg;
	h->cb.glyph.indirect_ctx = h;
 
    /* Make sure the user isn't sending the output to std out */
    if (strcmp(h->dst.stm.filename, "-") == 0)
    {
        fatal(h, "Please specify a file path for the destination UFO font. UFO fonts cannot be serialized to stdout.");
    }
    /* if the UFO parent dir does not exist, make it.
     If it does exist, complain and quit. */
    statErrNo = stat(h->dst.stm.filename,  &fileStat);
    if (statErrNo == 0)
    {
        fatal(h, "Destination UFO font already exists:  %s.\n", h->dst.stm.filename);
    }
    else
    {
		char buffer[FILENAME_MAX];
        mkdir_tx(h, h->dst.stm.filename);
        if (h->ufr.altLayerDir != NULL)
            sprintf(buffer, "%s/%s", h->file.dst, h->ufr.altLayerDir);
        else
            sprintf(buffer, "%s/%s", h->file.dst, "glyphs");
        mkdir_tx(h, buffer);
        
    }
   
	dstFileSetAutoName(h, top);
	if (ufwBegFont(h->ufow.ctx, h->ufow.flags, h->ufr.altLayerDir))
		fatal(h, NULL);
}

/* End font. */
static void ufw_EndFont(txCtx h)
{
	if (ufwEndFont(h->ufow.ctx, h->top))
		fatal(h, NULL);
}

/* End font set. */
static void ufw_EndSet(txCtx h)
{
}


static void ufo_SetMode(txCtx h)
{
	/* Initialize control data */
	h->ufow.flags = 0;
    
	/* Set mode name */
	h->modename	= "ufo_w";
    
	/* Set library functions */
	h->dst.begset	= ufw_BegSet;
	h->dst.begfont	= ufw_BegFont;
	h->dst.endfont	= ufw_EndFont;
	h->dst.endset	= ufw_EndSet;
    
	if (h->ufow.ctx == NULL)
    {
		/* Create library context */
		h->ufow.ctx = ufwNew(&h->cb.mem, &h->cb.stm, UFW_CHECK_ARGS);
		if (h->ufow.ctx == NULL)
			fatal(h, "(ufow) can't init lib");
    }
    
	/* Initialize glyph callbacks */
	h->cb.glyph = ufwGlyphCallbacks;
	h->cb.glyph.direct_ctx = h->ufow.ctx;
    
	/* Set source library flags. It is harmless to declare a font to be cune, and we have to flatten them if going to UFO */
	h->t1r.flags = T1R_UPDATE_OPS|T1R_FLATTEN_CUBE|T1R_IS_CUBE;
	h->cfr.flags = CFR_UPDATE_OPS|CFR_FLATTEN_CUBE|T1R_IS_CUBE;
    
	h->mode = mode_ufow;
}

/* Mode-specific help. */
static void ufo_Help(txCtx h)
{
	static char *text[] =
    {
#include "ufo.h"
    };
	printText(ARRAY_LEN(text), text);
}

/* -------------------------------- dcf mode ------------------------------- */

#define tx_reserved2  2
#define t2_reserved17 17


/* Return size of region. */
static long sizeRegion(const ctlRegion *region)
{
	return region->end - region->begin;
}


/* Begin flowed text. */
static void flowBeg(txCtx h)
	{
	h->dcf.sep = "";
	}

/* Title flowed text. */
static void flowTitle(txCtx h, char *title)
	{
	flowBeg(h);
	fprintf(h->dst.stm.fp, "--- %s\n", title);
	}

/* End flowed text. */
static void flowEnd(txCtx h)
	{
	fprintf(h->dst.stm.fp, "\n");
	}

/* Add flowed text. */
static void flowAdd(txCtx h, char *fmt, ...)
	{
	va_list ap;
	if (h->dcf.flags & DCF_SaveStemCnt)
		return;
	va_start(ap, fmt);
	vfprintf(h->dst.stm.fp, fmt, ap);
	va_end(ap);
	}

/* Break flowed text. */
static void flowBreak(txCtx h, char *fmt, ...)
	{
	va_list ap;
	va_start(ap, fmt);
	fprintf(h->dst.stm.fp, "%s", h->dcf.sep);
	vfprintf(h->dst.stm.fp, fmt, ap);
	va_end(ap);
	h->dcf.sep = (h->dcf.flags & DCF_BreakFlowed)? "\n": " ";
	}

/* Begin flowed element. */
static void flowElemBeg(txCtx h, long index, int complex)
	{
	fprintf(h->dst.stm.fp, "%s[%ld]={%s", h->dcf.sep, index,
			(complex && (h->dcf.flags & DCF_BreakFlowed))? "\n": "");
	}

/* Add argument to flowed element. */
static void flowArg(txCtx h, char *fmt, ...)
	{
	va_list ap;
	if (h->dcf.flags & DCF_SaveStemCnt)
		return;
	va_start(ap, fmt);
	fprintf(h->dst.stm.fp, "%s", h->dcf.sep);
	vfprintf(h->dst.stm.fp, fmt, ap);
	va_end(ap);
	h->dcf.sep = " ";
	}

/* Add operator to flowed element. */
static void flowOp(txCtx h, char *fmt, ...)
	{
	va_list ap;
	if (h->dcf.flags & DCF_SaveStemCnt)
		return;
	va_start(ap, fmt);
	fprintf(h->dst.stm.fp, "%s", h->dcf.sep);
	vfprintf(h->dst.stm.fp, fmt, ap);
	va_end(ap);
	h->dcf.sep = (h->dcf.flags & DCF_BreakFlowed)? "\n  ": " ";
	}

/* End flowed element. */
static void flowElemEnd(txCtx h)
	{
	fprintf(h->dst.stm.fp, "}");
	h->dcf.sep = (h->dcf.flags & DCF_BreakFlowed)? "\n": " ";
	}

/* Begin font set. */
static void dcf_BegSet(txCtx h)
	{
	}

/* Dump table tag line. */
static void dumpTagLine(txCtx h, char *title, const ctlRegion *region)
	{
	if (h->dcf.level < 1)
		{
		static char dots[] = " ................";
		fprintf(h->dst.stm.fp, "### %s%.*s (%08lx-%08lx)\n", 
				title, (int)(sizeof(dots) - 1 - strlen(title)), dots,
				region->begin, region->end - 1L);
		}
	else
		fprintf(h->dst.stm.fp, "### %s (%08lx-%08lx)\n", 
				title, region->begin, region->end - 1L);
	}

/* Dump CFF header. */
static unsigned short dcf_DumpHeader(txCtx h, const ctlRegion *region)
	{
    unsigned short major = 0;
	FILE *fp = h->dst.stm.fp;
    bufSeek(h, region->begin);
    major = read1(h);

	if (!(h->dcf.flags & DCF_Header) || region->begin == -1)
		return major;
		
	dumpTagLine(h, "Header", region);
	if (h->dcf.level < 1)
		return major;

	fprintf(fp, "major  =%u\n", major);
	fprintf(fp, "minor  =%u\n", read1(h));
	fprintf(fp, "hdrSize=%u\n", read1(h));
	fprintf(fp, "offSize=%u\n", read1(h));
    return major;
	}

/* Dump CFF INDEX. */
static void dumpINDEX(txCtx h, char *title, const ctlRegion *region, 
					  DumpElementProc dumpElement)
	{
	dumpTagLine(h, title, region);
	if (h->dcf.level < 1)
		return;
	else
		{
		unsigned long i;
		long offset;
		long dataref;
        unsigned long count;
        unsigned short countSize;
		unsigned char offSize = 0;	/* Suppress optimizer warning */
		ctlRegion element;
		FILE *fp = h->dst.stm.fp;

		/* Read header */
		bufSeek(h, region->begin);

            
        if (h->dcf.flags & DCF_IS_CFF2)
        {
            countSize = 4;
            count = read4(h);
        }
        else
        {
            count = read2(h);
            countSize = 2;
        }
 
        if (count > 0)
            offSize = read1(h);

		if (h->dcf.level < 5)
			{
			/* Dump header */
			fprintf(fp, "count  =%lu\n", count);
			if (count == 0)
				return;
			fprintf(fp, "offSize=%u\n", offSize);

			/* Dump offset array */
			flowTitle(h, "offset[index]=value");
			for (i = 0; i <= count; i++)
				flowBreak(h, "[%ld]=%lu", i, readn(h, offSize));
			flowEnd(h);
			}
		else if (count == 0)
			{
			fprintf(fp, "empty\n");
			return;
			}

		/* Compute offset array base and data reference offset */
		offset = region->begin + countSize + 1;
		dataref = offset + (count + 1)*offSize - 1;
		
		/* Dump object data */
		flowTitle(h, "object[index]={value}");
		bufSeek(h, offset);
		element.begin = dataref + readn(h, offSize);
		offset += offSize;
		for (i = 0; i < count; i++)
			{
			bufSeek(h, offset);
			element.end = dataref + readn(h, offSize);
			offset += offSize;
			dumpElement(h, i, &element);
			element.begin = element.end;
			}
		flowEnd(h);
		}
	}

/* Dump string data. */
static void dumpString(txCtx h, const ctlRegion *region)
	{
	long cnt = sizeRegion(region);
	bufSeek(h, region->begin);
	while (cnt-- > 0)
		flowAdd(h, "%c", read1(h));
	}

/* Dump Name INDEX element. */
static void dumpNameElement(txCtx h, long index, const ctlRegion *region)
	{
	flowElemBeg(h, index, 0);
	dumpString(h, region);
	flowElemEnd(h);
	}

/* Dump Name INDEX table. */
static void dcf_DumpNameINDEX(txCtx h, const ctlRegion *region)
	{
	if (!(h->dcf.flags & DCF_NameINDEX) || region->begin == -1)
		return;

	dumpINDEX(h, "Name INDEX", region, dumpNameElement);
	}

/* Dump CFF DICT. */
static void dumpDICT(txCtx h, const ctlRegion *region)
	{
	static char *opname[32] =
		{
		/*  0 */ "version",
		/*  1 */ "Notice",
		/*  2 */ "FullName",
		/*  3 */ "FamilyName",
		/*  4 */ "Weight",
		/*  5 */ "FontBBox",
		/*  6 */ "BlueValues",
		/*  7 */ "OtherBlues",
		/*  8 */ "FamilyBlues",
		/*  9 */ "FamilyOtherBlues",
		/* 10 */ "StdHW",
		/* 11 */ "StdVW",
		/* 12 */ "escape",
		/* 13 */ "UniqueID",
		/* 14 */ "XUID",
		/* 15 */ "charset",
		/* 16 */ "Encoding",
		/* 17 */ "CharStrings",
		/* 18 */ "Private",
		/* 19 */ "Subrs",
		/* 20 */ "defaultWidthX",
		/* 21 */ "nominalWidthX",
		/* 22 */ "vsindex",
		/* 23 */ "blend",
		/* 24 */ "VarStore",
		/* 25 */ "maxstack",
		/* 26 */ "reserved26",
		/* 27 */ "reserved27",
		/* 28 */ "shortint",
		/* 29 */ "longint",
		/* 30 */ "real",
		/* 31 */ "blendLE",
		};
	static char *escopname[] =
		{
		/*  0 */ "Copyright",
		/*  1 */ "isFixedPitch",
		/*  2 */ "ItalicAngle",
		/*  3 */ "UnderlinePosition",
		/*  4 */ "UnderlineThickness",
		/*  5 */ "PaintType",
		/*  6 */ "CharstringType",
		/*  7 */ "FontMatrix",
		/*  8 */ "StrokeWidth",
		/*  9 */ "BlueScale",
		/* 10 */ "BlueShift",
		/* 11 */ "BlueFuzz",
		/* 12 */ "StemSnapH",
		/* 13 */ "StemSnapV",
		/* 14 */ "ForceBold",
		/* 15 */ "reservedESC15",
		/* 16 */ "lenIV",
		/* 17 */ "LanguageGroup",
		/* 18 */ "ExpansionFactor",
		/* 19 */ "initialRandomSeed",
		/* 20 */ "SyntheticBase",
		/* 21 */ "PostScript",
		/* 22 */ "BaseFontName",
		/* 23 */ "BaseFontBlend",
		/* 24 */ "numMasters",
		/* 25 */ "reservedESC25",
		/* 26 */ "reservedESC26",
		/* 27 */ "reservedESC27",
		/* 28 */ "reservedESC28",
		/* 29 */ "reservedESC29",
		/* 30 */ "ROS",
		/* 31 */ "CIDFontVersion",
		/* 32 */ "CIDFontRevision",
		/* 33 */ "CIDFontType",
		/* 34 */ "CIDCount",
		/* 35 */ "UIDBase",
		/* 36 */ "FDArray",
		/* 37 */ "FDIndex",
		/* 38 */ "FontName",
		/* 39 */ "Chameleon",
		};
	long left = sizeRegion(region);

	h->dcf.sep = (h->dcf.flags & DCF_BreakFlowed)? "  ": "";
	bufSeek(h, region->begin);
	while (left > 0)
		{
		unsigned char byte = read1(h);
		left--;
		switch (byte)
			{
		case cff_version:
		case cff_Notice:
		case cff_FullName:
		case cff_FamilyName:
		case cff_Weight:
		case cff_FontBBox:
		case cff_OtherBlues:
		case cff_FamilyBlues:
		case cff_FamilyOtherBlues:
		case cff_StdHW:
		case cff_StdVW:
		case cff_UniqueID:
		case cff_XUID:
		case cff_charset:
		case cff_Encoding:
		case cff_CharStrings:
		case cff_Private:
		case cff_Subrs:
		case cff_defaultWidthX:
		case cff_nominalWidthX:
		case cff_vsindex:
        case cff_blend:
        case cff_VarStore:
        case cff_maxstack:
		case cff_reserved26:
		case cff_reserved27:
            flowOp(h, opname[byte]);
            break;
        case cff_BlueValues:
        case cff_BlendLE:
            flowOp(h, opname[byte]);
            break;
		case cff_escape:
			{
			/* Process escaped operator */
			unsigned char escop = read1(h);
			left--;
			if (escop > ARRAY_LEN(escopname) - 1)
				flowOp(h, "reservedESC%d", escop);
			else
				flowOp(h, escopname[escop]);
			break;
			}
		case cff_shortint:
			{
			/* 3-byte number */
			short value = read1(h);
			value = value<<8 | read1(h);
			left -= 2;
#if SHRT_MAX > 32767
			/* short greater that 2 bytes; handle negative range */
			if (value > 32767)
				value -= 65536;
#endif
			flowArg(h, "%hd", value);
			}
			break;
		case cff_longint:
			{
			/* 5-byte number */
			long value = read1(h);
			value = value<<8 | read1(h);
			value = value<<8 | read1(h);
			value = value<<8 | read1(h);
			left -= 4;
#if LONG_MAX > 2147483647
			/* long greater that 4 bytes; handle negative range */
			if (value > 2417483647)
				value -= 4294967296;
#endif
			flowArg(h, "%ld", value);
			}
			break;
		case cff_BCD:
			{
			int count = 0;
			int byte = 0;	/* Suppress optimizer warning */
			flowArg(h, "");
			for (;;)
				{
				int nibble;

				if (count++ & 1)
					nibble = byte & 0xf;
				else
					{
					byte = read1(h);
					left--;
					nibble = byte>>4;
					}
				if (nibble == 0xf)
					break;

				flowAdd(h, "%c", "0123456789.EE?-?"[nibble]);
				if (nibble == 0xc)
					flowAdd(h, "-");
				}
			}
			break;
		case 247: 
		case 248: 
		case 249: 
		case 250:
			/* Positive 2-byte number */
			flowArg(h, "%d", 108 + 256*(byte - 247) + read1(h));
			left--;
			break;
		case 251:
		case 252:
		case 253:
		case 254:
			/* Negative 2-byte number */
			flowArg(h, "%d", -108 - 256*(byte - 251) - read1(h));
			left--;
			break;
		case 255:
			flowOp(h, "reserved255");
			break;
		default:
			/* 1-byte number */
			flowArg(h, "%d", byte - 139);
			break;
			}
		}
	if (h->dcf.flags & DCF_BreakFlowed)
		fprintf(h->dst.stm.fp, "\n");
	}

/* Dump DICT element. */
static void dumpDICTElement(txCtx h, long index, const ctlRegion *region)
	{
	flowElemBeg(h, index, 1);
	dumpDICT(h, region);
	flowElemEnd(h);
	}

/* Dump Top DICT INDEX table. */
static void dcf_DumpTopDICTINDEX(txCtx h, const ctlRegion *region)
	{
	if (!(h->dcf.flags & DCF_TopDICTINDEX) || region->begin == -1)
		return;

	dumpINDEX(h, "Top DICT INDEX", region, dumpDICTElement);
	}

static void dcf_DumpTopDICT2(txCtx h, const ctlRegion *region)
{
    if (!(h->dcf.flags & DCF_TopDICTINDEX) || region->begin == -1)
        return;
    
    dumpTagLine(h, "Top DICT Data", region);
    dumpDICTElement(h, 0, region);
    flowEnd(h);
}


/* Dump String INDEX element. */
static void dumpStringElement(txCtx h, long index, const ctlRegion *region)
	{
	flowElemBeg(h, (h->dcf.level == 5)? ARRAY_LEN(sid2std) + index: index, 0);
	dumpString(h, region);
	flowElemEnd(h);
	}

/* Dump String INDEX table. */
static void dcf_DumpStringINDEX(txCtx h, const ctlRegion *region)
	{
	if (!(h->dcf.flags & DCF_StringINDEX) || region->begin == -1)
		return;

	dumpINDEX(h, "String INDEX", region, dumpStringElement);
	}

/* Flow stack args. */
static void flowStack(txCtx h)
	{
	long i;
	for (i = 0; i < h->stack.cnt; i++)
		flowArg(h, "%g", INDEX(i));
	h->stack.cnt = 0;
	}

/* Flow stack args and operator. */
static void flowCommand(txCtx h, char *opname)
	{
	flowStack(h);
	flowOp(h, opname);
	}

/* Call subr. */
static void callsubr(txCtx h, 
					 SubrInfo *info, const ctlRegion *caller, long left)
	{	
    long arg;
	ctlRegion callee;
	long saveoff = caller->end - left;

	/* Validate and unbias subr number */
	CHKUFLOW(1);
	arg = info->bias + (long)POP();
	if (arg < 0 || (arg >= (long)info->count))
		fatal(h, "invalid subr call");

	/* Compute subr region */
	bufSeek(h, info->offset + arg*info->offSize);
	callee.begin = info->dataref + readn(h, info->offSize);
	callee.end   = info->dataref + readn(h, info->offSize);

	/* Dump subr region */
	dumpCstr(h, &callee, 1);

	if (h->dcf.flags & DCF_SaveStemCnt)
		info->stemcnt.array[arg] = (unsigned char)h->dcf.stemcnt;

	if (left > 0)
		bufSeek(h, saveoff);
	}
		
/* Dump Type 2 charstring. */
static void dumpCstr(txCtx h, const ctlRegion *region, int inSubr)
	{
	static char *opname[32] =
		{
		/*  0 */ "reserved0",
		/*  1 */ "hstem",
		/*  2 */ "compose",
		/*  3 */ "vstem",
		/*  4 */ "vmoveto",
		/*  5 */ "rlineto",
		/*  6 */ "hlineto",
		/*  7 */ "vlineto",
		/*  8 */ "rrcurveto",
		/*  9 */ "reserved9",
		/* 10 */ "callsubr",
		/* 11 */ "return",
		/* 12 */ "escape",
		/* 13 */ "reserved13",
		/* 14 */ "endchar",
		/* 15 */ "vsindex",
		/* 16 */ "blend",
		/* 17 */ "callgrel",
		/* 18 */ "hstemhm",
		/* 19 */ "hintmask",
		/* 20 */ "cntrmask",
		/* 21 */ "rmoveto",
		/* 22 */ "hmoveto",
		/* 23 */ "vstemhm",
		/* 24 */ "rcurveline",
		/* 25 */ "rlinecurve",
		/* 26 */ "vvcurveto",
		/* 27 */ "hhcurveto",
		/* 28 */ "shortint",
		/* 29 */ "callgsubr",
		/* 30 */ "vhcurveto",
		/* 31 */ "hvcurveto",
		};
	static char *escopname[] =
		{
		/*  0 */ "dotsection",
		/*  1 */ "reservedESC1",
		/*  2 */ "reservedESC2",
		/*  3 */ "and",
		/*  4 */ "or",
		/*  5 */ "not",
		/*  6 */ "reservedESC6",
		/*  7 */ "reservedESC7",
		/*  8 */ "reservedESC8",
		/*  9 */ "abs",
		/* 10 */ "add",
		/* 11 */ "sub",
		/* 12 */ "div",
		/* 13 */ "reservedESC13",
		/* 14 */ "neg",
		/* 15 */ "eq",
		/* 16 */ "reservedESC16",
		/* 17 */ "reservedESC17",
		/* 18 */ "drop",
		/* 19 */ "reservedESC19",
		/* 20 */ "put",
		/* 21 */ "get",
		/* 22 */ "ifelse",
		/* 23 */ "random",
		/* 24 */ "mul",
		/* 25 */ "reservedESC25",
		/* 26 */ "sqrt",
		/* 27 */ "dup",
		/* 28 */ "exch",
		/* 29 */ "index",
		/* 30 */ "roll",
		/* 31 */ "reservedESC31",
		/* 32 */ "reservedESC32",
		/* 33 */ "reservedESC33",
		/* 34 */ "hflex",
		/* 35 */ "flex",
		/* 36 */ "hflex1",
		/* 37 */ "flex1",
		/* 38 */ "cntron",
		/* 39 */ "blend1",
		/* 40 */ "blend2",
		/* 41 */ "blend3",
		/* 42 */ "blend4",
		/* 43 */ "blend6",
		/* 44 */ "setwv1",
		/* 45 */ "setwv2",
		/* 46 */ "setwv3",
		/* 47 */ "setwv4",
        /* 48 */ "setwv5",
        /* 49 */ "setwvN",
        /* 50 */ "transform",
		};
	long left = sizeRegion(region);

	if (!inSubr)
		h->dcf.sep = (h->dcf.flags & DCF_BreakFlowed)? "  ": "";
	bufSeek(h, region->begin);
	while (left > 0)
		{
		unsigned char byte = read1(h);
		left--;
		switch (byte)
			{
		case tx_reserved0:
		case tx_rlineto:
		case tx_hlineto:
		case tx_vlineto:
		case tx_rrcurveto:
		case t2_reserved9:
		case t2_reserved13:
		case tx_endchar:
		case t2_rcurveline:
		case t2_rlinecurve:
		case t2_vvcurveto:
		case t2_hhcurveto:
		case tx_vhcurveto:
		case tx_hvcurveto:
			flowCommand(h, opname[byte]);
			break;
        case tx_vmoveto:
        case tx_rmoveto:
        case tx_hmoveto:
            h->dcf.flags |= DCF_END_HINTS;
            flowCommand(h, opname[byte]);
            break;

        case t2_blend:
            if ((h->dcf.flags & DCF_Flatten) && (!(h->dcf.flags & DCF_END_HINTS)))
            {
                int numBlends = (int)h->stack.array[h->stack.cnt-1];
                // take off 1 for num blend arguments, then pop the delta values: what's left are stem coords.
                h->dcf.stemcnt += (h->stack.cnt -1) - (numBlends* h->dcf.numRegions);
            }
            flowCommand(h, opname[byte]);
            break;
        case t2_vsindex:
            {
                unsigned long vsIndex = (unsigned long)h->stack.array[0];
                h->dcf.numRegions = h->dcf.varRegionInfo.array[vsIndex].regionCount;
                flowCommand(h, opname[byte]);
                break;
            }
		case tx_compose:
			flowCommand(h, opname[byte]);
			break;
		case tx_callgrel:
			flowCommand(h, opname[byte]);
			break;
		case tx_callsubr:
			if (h->dcf.flags & DCF_Flatten)
				callsubr(h, h->dcf.fd, region, left);
			else
				flowCommand(h, opname[byte]);
			break;
		case tx_return:
			if (!(h->dcf.flags & DCF_Flatten))
				flowCommand(h, opname[byte]);
			break;
		case t2_callgsubr:
			if (h->dcf.flags & DCF_Flatten)
				callsubr(h, &h->dcf.global, region, left);
			else
				flowCommand(h, opname[byte]);
			break;
		case tx_hstem:
		case tx_vstem:
		case t2_hstemhm:
		case t2_vstemhm:
			if (h->dcf.flags & DCF_Flatten)
				h->dcf.stemcnt += h->stack.cnt;
			flowCommand(h, opname[byte]);
			break;
		case t2_hintmask:
		case t2_cntrmask:
            if ((h->dcf.flags & DCF_Flatten) && (!(h->dcf.flags & DCF_END_HINTS)))
				h->dcf.stemcnt += h->stack.cnt;
            h->dcf.flags |= DCF_END_HINTS;
			flowStack(h);
			{
            /* stemcnt is currently number of coordinates; number stems is the number of pairs of coordinates. */
			int masklen = ((h->dcf.stemcnt/2) + 7)/8;
			flowOp(h, "%s[", opname[byte]);
			left -= masklen;
			while (masklen--)
				flowAdd(h, "%02X", read1(h));
			flowAdd(h, "]");
			break;
			}
		case tx_escape:
			{
			/* Process escaped operator */
			unsigned char escop = read1(h);
			left--;
			if (escop > ARRAY_LEN(escopname) - 1)
				{
				flowStack(h);
				flowOp(h, "reservedESC%d", escop);
				}
			else
				flowCommand(h, escopname[escop]);
			break;
			}
		case t2_shortint:
			/* 3-byte number */
			CHKOFLOW(1);
			{
			short value = read1(h);
			value = value<<8 | read1(h);
			left -= 2;
#if SHRT_MAX > 32767
			/* short greater that 2 bytes; handle negative range */
			if (value > 32767)
				value -= 65536;
#endif
			PUSH(value);
			}
			continue;
		case 247: 
		case 248: 
		case 249: 
		case 250:
			/* Positive 2-byte number */
			CHKOFLOW(1);
			PUSH(108 + 256*(byte - 247) + read1(h));
			left--;
			continue;
		case 251:
		case 252:
		case 253:
		case 254:
			/* Negative 2-byte number */
			CHKOFLOW(1);
			PUSH(-108 - 256*(byte - 251) - read1(h));
			left--;
			continue;
		case 255:
			/* 5-byte number (16.16 fixed) */
			CHKOFLOW(1);
			{
			long value = read1(h);
			value = value<<8 | read1(h);
			value = value<<8 | read1(h);
			value = value<<8 | read1(h);
			left -= 4;
#if LONG_MAX > 2147483647
			/* long greater that 4 bytes; handle negative range */
			if (value > 2417483647)
				value -= 4294967296;
#endif
			PUSH(value/65536.0);
			}
			continue;
		default:
			/* 1-byte number */
			CHKOFLOW(1);
			PUSH(byte - 139);
			continue;
			}
		}
	if (!inSubr && (h->dcf.flags & DCF_BreakFlowed) && 
		!(h->dcf.flags & DCF_SaveStemCnt))
		{
		/* Handle left over args (if any) */
		flowStack(h);
		fprintf(h->dst.stm.fp, "\n");
		}
	}

/* Dump global charstring element. */
static void dumpGlobalElement(txCtx h, long index, const ctlRegion *region)
	{
	h->dcf.stemcnt = h->dcf.global.stemcnt.array[index];
	h->stack.cnt = 0;
	if (h->dcf.level > 1)
		index -= h->dcf.global.bias;
	flowElemBeg(h, index, 1);
	dumpCstr(h, region, 0);
	flowElemEnd(h);
	}

/* Dump Global Subr INDEX table. */
static void dcf_DumpGlobalSubrINDEX(txCtx h, const ctlRegion *region)
	{
	if (!(h->dcf.flags & DCF_GlobalSubrINDEX) || region->begin == -1)
		return;

	h->flags &= ~DCF_Flatten;
	dumpINDEX(h, "GlobalSubrINDEX", region, dumpGlobalElement);
	}

/* Dump encoding table. */
static void dcf_DumpEncoding(txCtx h, const ctlRegion *region)
	{
	FILE *fp = h->dst.stm.fp;

	if (!(h->dcf.flags & DCF_Encoding) || 
		region->begin == -1 ||
		h->top->sup.flags & ABF_CID_FONT)
		return;

	switch (region->begin)
		{
	case cff_StandardEncoding:
		fprintf(fp, "### Encoding ........ (Standard)\n");
		break;
	case cff_ExpertEncoding:
		fprintf(fp, "### Encoding ........ (Expert)\n");
		break;
	default:
		{

		dumpTagLine(h, "Encoding", region);
		if (h->dcf.level > 0)
			{
			long gid;
			long i;
			long cnt;
			unsigned char fmt;
			
			bufSeek(h, region->begin);
			gid = 1;			/* Skip glyph 0 (.notdef) */
		
			fmt = read1(h);
			fprintf(fp, "format =%x\n", fmt);
			switch (fmt & 0x7f)
				{
			case 0:
				cnt = read1(h);
				fprintf(fp, "nCodes =%ld\n", cnt);
				flowTitle(h, "glyph[gid]=code");
				for (; gid <= cnt; gid++)
					flowBreak(h, "[%ld]=%u", gid, read1(h));
				flowEnd(h);
				break;
			case 1:
				cnt = read1(h);
				fprintf(fp, "nRanges=%ld\n", cnt);
				flowTitle(h, "Range1={first,nLeft}");
				for (i = 0; i < cnt; i++)
					{
					unsigned char code = read1(h);
					unsigned char nLeft = read1(h);
					flowBreak(h, "[%ld]={%u,%u}", i, code, nLeft);
					gid += nLeft + 1;
					}
				flowEnd(h);
				break;
				}
			if (fmt & 0x80)
				{
				/* Read supplementary encoding */
				cnt = read1(h);
				fprintf(fp, "nSups=%ld\n", cnt);
				flowTitle(h, "Supplement={code,sid}");
				for (i = 0; i < cnt; i++)
					{
					unsigned char code = read1(h);
					unsigned short sid = read2(h);
					flowBreak(h, "[%ld]={%u,%hu}", i, code, sid);
					}
				flowEnd(h);
				}
			}
		}
		break;
		}
	}

/* Dump charset table. */
static void dcf_DumpCharset(txCtx h, const ctlRegion *region)
	{
	FILE *fp = h->dst.stm.fp;

	if (!(h->dcf.flags & DCF_Charset) || region->begin == -1)
		return;

	switch (region->begin)
		{
	case cff_ISOAdobeCharset:
		fprintf(fp, "### Charset ......... (ISOAdobe)\n");
		break;
	case cff_ExpertCharset:
		fprintf(fp, "### Charset ......... (Expert)\n");
		break;
	case cff_ExpertSubsetCharset:
		fprintf(fp, "### Charset ......... (Expert Subset)\n");
		break;		
	default:
		{

		dumpTagLine(h, "Charset", region);
		if (h->dcf.level > 0)
			{
			unsigned char fmt;
			long i;
			long gid;
			
			bufSeek(h, region->begin);
			fmt = read1(h);
			fprintf(fp, "format=%u\n", fmt);
			gid = 1;	/* Skip glyph 0 (.notdef) */

			switch (fmt)
				{
			case 0:
				flowTitle(h, (h->top->sup.flags & ABF_CID_FONT)? 
						"glyph[gid]=cid": "glyph[gid]=sid");
				for (; gid < h->top->sup.nGlyphs; gid++)
					flowBreak(h, "[%ld]=%hu", gid, read2(h));
				flowEnd(h);
				break;
			case 1:
				flowTitle(h, "Range1[index]={first,nLeft}");
				for (i = 0; gid < h->top->sup.nGlyphs; i++)
					{
					unsigned short id = read2(h);
					unsigned char nLeft = read1(h);
					flowBreak(h, "[%ld]={%hu,%hhu}", i, id, nLeft);
					gid += nLeft + 1;
					}
				flowEnd(h);
				break;
			case 2:
				flowTitle(h, "Range2[index]={first,nLeft}");
				for (i = 0; gid < h->top->sup.nGlyphs; i++)
					{
					unsigned short id = read2(h);
					unsigned short nLeft = read2(h);
					flowBreak(h, "[%ld]={%hu,%hu}", i, id, nLeft);
					gid += nLeft + 1;
					}
				flowEnd(h);
				break;
				}
			}
		}
		break;
		}
	}

/* Dump VarStore table. */
static void dcf_getvsIndices(txCtx h, const ctlRegion *region)
{
    unsigned int i = 0;
<<<<<<< HEAD
=======
    FILE *fp = h->dst.stm.fp;

    unsigned long regionListOffset;
>>>>>>> 3e043614
    unsigned short ivdSubtableCount;
    dnaDCL(unsigned long, ivdSubtableOffsets);
    long ivsStart = region->begin + 2;
    
    if (region->begin <= 0)
        return;
    bufSeek(h, region->begin);
    read2(h); /* length */
    read2(h); /* format */
    
    read4(h); /* regionListOffset */
    ivdSubtableCount = read2(h);
    
    dnaINIT(h->ctx.dna, ivdSubtableOffsets, ivdSubtableCount, ivdSubtableCount);
    dnaSET_CNT(ivdSubtableOffsets, ivdSubtableCount);
    
    for (i = 0; i < ivdSubtableCount; i++) {
        ivdSubtableOffsets.array[i] = read4(h);
    }
    
    
    /* item variation data list */
    for (i = 0; i < ivdSubtableCount; i++) {
        unsigned short regionIndexCount;
        RegionInfo *regionIndexCountEntry;
        
        bufSeek(h, ivsStart + ivdSubtableOffsets.array[i]);
        
        read2(h); /* itemCount */
        read2(h); /* shortDeltaCount*/
        regionIndexCount = read2(h);
        regionIndexCountEntry = dnaNEXT(h->dcf.varRegionInfo);
        regionIndexCountEntry->regionCount = regionIndexCount;
        
    }

    
 }

static void dcf_DumpVarStore(txCtx h, const ctlRegion *region)
{
    
    FILE *fp = h->dst.stm.fp;
    
    if (!(h->dcf.flags & DCF_FDSelect) || region->begin == -1)
        return;
    
    dumpTagLine(h, "VarStore", region);
    if (h->dcf.level < 1)
        return;
    else
    {
		unsigned short length;
		unsigned int i = 0;
        unsigned long regionListOffset;
        unsigned short ivdSubtableCount;
        dnaDCL(unsigned long, ivdSubtableOffsets);
        unsigned short axisCount, regionCount;
        long ivsStart = region->begin + 2;

        bufSeek(h, region->begin);
        length = read2(h);
        fprintf(fp, "length =%u\n", length);
        fprintf(fp, "format = %u\n", read2(h));

        regionListOffset = read4(h);
        fprintf(fp, "regionListOffset = %08lx\n", regionListOffset);
        ivdSubtableCount = read2(h);
        fprintf(fp, "subtableCount = %d\n", ivdSubtableCount);

        dnaINIT(h->ctx.dna, ivdSubtableOffsets, ivdSubtableCount, ivdSubtableCount);
        dnaSET_CNT(ivdSubtableOffsets, ivdSubtableCount);

        fprintf(fp, "--- subtableOffsets[index]={offset}\n");
        for (i = 0; i < ivdSubtableCount; i++) {
            ivdSubtableOffsets.array[i] = read4(h);
            fprintf(fp, "[%u]={%08lx}\n", i, ivdSubtableOffsets.array[i]);
        }

        bufSeek(h, ivsStart + regionListOffset);
        fprintf(fp, "--- RegionList\n");
        axisCount = read2(h);
        fprintf(fp, "axisCount = %u\n", axisCount);
        regionCount = read2(h);
        fprintf(fp, "regionCount = %u\n", regionCount);

        fprintf(fp, "--- RegionCoords[region,axis]={start,peak,end}\n");
        for (i = 0; i < regionCount; i++) {
            unsigned short axis;
            for (axis = 0; axis < axisCount; axis++) {
                float start = ((float)read2(h))/(1<<14);
                float peak = ((float)read2(h))/(1<<14);
                float end = ((float)read2(h))/(1<<14);
                fprintf(fp, "[%u,%u]={%g,%g,%g}\n", i, axis, start, peak, end);
            }
        }

        /* item variation data list */
        for (i = 0; i < ivdSubtableCount; i++) {
            unsigned short  itemCount;
            unsigned short  shortDeltaCount;
            unsigned short regionIndexCount;
            unsigned short  r, t;

            fprintf(fp, "--- VarStoreSubtable[%u]\n", i);

            bufSeek(h, ivsStart + ivdSubtableOffsets.array[i]);

            itemCount = read2(h);
            shortDeltaCount = read2(h);
            regionIndexCount = read2(h);
            fprintf(fp, "itemCount        = %d\n", itemCount);
            fprintf(fp, "shortDeltaCount  = %d\n", shortDeltaCount);
            fprintf(fp, "regionIndexCount = %d\n", regionIndexCount);

            /* region indices */
            fprintf(fp, "--- RegionIndex[region]={index}\n");
            for (r = 0; r < regionIndexCount; r++) {
                fprintf(fp, "[%d]={%d}\n", r, read2(h));
            }
            
            /* load two-dimensional delta values array */
            fprintf(fp, "--- DeltaValue[item,region]={delta}\n");
            for (t = 0; t < itemCount; t++) {
                for (r = 0; r < regionCount; r++) {
                    short   delta = (short)((r < shortDeltaCount)? read2(h): (char)read1(h));
                    fprintf(fp, "[%d,%d]={%d}\n", t, r, delta);
                }
            }
        }
    }
    fprintf(fp, "\n");
}

/* Dump FDSelect table. */
static void dcf_DumpFDSelect(txCtx h, const ctlRegion *region)
	{
	FILE *fp = h->dst.stm.fp;

	if (!(h->dcf.flags & DCF_FDSelect) || region->begin == -1)
		return;

	dumpTagLine(h, "FDSelect", region);
	if (h->dcf.level < 1)
		return;
	else
		{
		unsigned char fmt;

		bufSeek(h, region->begin);
		fmt = read1(h);
		fprintf(fp, "format =%u\n", fmt);

		switch (fmt)
			{
		case 0:
			{
			long gid;
			flowTitle(h, "glyph[gid]=fd");
			for (gid = 0; gid < h->top->sup.nGlyphs; gid++)
				flowBreak(h, "[%ld]=%u", gid, read1(h));
			flowEnd(h);
			}
			break;
		case 3:
			{
			long i;
			long nRanges = read2(h);
			fprintf(fp, "nRanges=%ld\n", nRanges);	
			flowTitle(h, "Range3[index]={first,fd}");
			for (i = 0; i < nRanges; i++)
				{
				unsigned short first = read2(h);
				unsigned char fd = read1(h);
				flowBreak(h, "[%ld]={%hu,%u}", i, first, fd);
				}
			flowEnd(h);
			fprintf(fp, "sentinel=%hu\n", read2(h));
			}
			break;
		default:
			fatal(h, "invalid FDSelect format");
			}
		}
	}

/* Dump FDArray INDEX table. */
static void dcf_DumpFDArrayINDEX(txCtx h, const ctlRegion *region)
	{
	if (!(h->dcf.flags & DCF_FDArrayINDEX) || region->begin == -1)
		return;
	
	dumpINDEX(h, "FDArray INDEX", region, dumpDICTElement);
	}

/* Dump charstring element. */
static void dumpCstrElement(txCtx h, long index, const ctlRegion *region)
	{
	h->dcf.stemcnt = h->dcf.glyph.array[index];
	h->stack.cnt = 0;
	flowElemBeg(h, index, 1);
	dumpCstr(h, region, 0);
	flowElemEnd(h);
	}

/* Dump CharString INDEX. */
static void dcf_DumpCharStringsINDEX(txCtx h, const ctlRegion *region)
	{
	if (!(h->dcf.flags & DCF_CharStringsINDEX) || region->begin == -1)
		return;

	if (h->arg.g.cnt > 0)
		{
		/* Dump selected glyphs from INDEX */
		fprintf(h->dst.stm.fp, "### CharStrings (flattened)\n");
		if (h->dcf.level < 1)
			return;
		flowBeg(h);
		fprintf(h->dst.stm.fp, "--- glyph[tag]={%s,path}\n", 
				(h->top->sup.flags & ABF_CID_FONT)? "cid": "name");
		h->dcf.flags |= DCF_Flatten;
		callbackSubset(h);
		flowEnd(h);
		}
	
	else
		{
		/* Dump entire INDEX */
		h->dcf.flags &= ~DCF_Flatten;
		dumpINDEX(h, "CharStrings INDEX", region, dumpCstrElement);
		}
	}

/* Dump Private DICT. */
static void dcf_DumpPrivateDICT(txCtx h, const ctlRegion *region)
	{
	if (!(h->dcf.flags & DCF_PrivateDICT) || region->begin == -1)
		return;

	dumpTagLine(h, "Private DICT", region);
	if (h->dcf.level < 1)
		return;
	dumpDICT(h, region);
	}

/* Dump local charstring element. */
static void dumpLocalElement(txCtx h, long index, const ctlRegion *region)
	{
	h->dcf.stemcnt = h->dcf.fd->stemcnt.array[index];
	h->stack.cnt = 0;
	if (h->dcf.level > 1)
		index -= h->dcf.fd->bias;
	flowElemBeg(h, index, 1);
	dumpCstr(h, region, 0);
	flowElemEnd(h);
	}

/* Dump Local Subr INDEX table. */
static void dcf_DumpLocalSubrINDEX(txCtx h, const ctlRegion *region)
	{
	if (!(h->dcf.flags & DCF_LocalSubrINDEX) || region->begin == -1)
		return;

	h->flags &= ~DCF_Flatten;
	dumpINDEX(h, "Local Subr INDEX", region, dumpLocalElement);
	}

/* Initialize subr info from INDEX. */
static void initSubrInfo(txCtx h, const ctlRegion *region, SubrInfo *info)
	{
    Card16 countSize;
	if (region->begin == -1)
		{
		/* Empty region */
		info->count = 0;
		return;
		}

	bufSeek(h, region->begin);
    
    if (h->dcf.flags & DCF_IS_CFF2)
    {
        countSize = 4;
        info->count = read4(h);
    }
    else
    {
        info->count = read2(h);
        countSize = 2;
    }
        
	if (info->count == 0)
		return;

	info->offSize = read1(h);
	info->offset = region->begin + countSize + 1;
	info->dataref = info->offset + (info->count + 1)*info->offSize - 1;

	dnaSET_CNT(info->stemcnt, info->count);
	memset(info->stemcnt.array, 0, info->count);

	if (info->count < 1240)
		info->bias = 107;
	else if (info->count < 33900)
		info->bias = 1131;
	else 
		info->bias = 32768;
	}

static void dcf_setNumRegions(txCtx h, abfGlyphInfo *info)
    {
    /* If there is a Variation Region, then we get the regionCount for the current vsIndex.
     We need this in order to count stems when blends are present. */
    if (h->dcf.varRegionInfo.cnt == 0)
    {
        h->dcf.numRegions = 0;
    }
    else
    {
        h->dcf.numRegions = h->dcf.varRegionInfo.array[info->blendInfo.vsindex].regionCount;
    }
    }

/* Glyph begin callback to save count stems. */
static int dcf_SaveStemCount(abfGlyphCallbacks *cb, abfGlyphInfo *info)
	{
	txCtx h = cb->indirect_ctx;

	h->dcf.fd = &h->dcf.local.array[info->iFD];
	h->dcf.stemcnt = 0;
	h->dcf.flags &= ~DCF_END_HINTS;
	dcf_setNumRegions(h, info);

	h->stack.cnt = 0;
	dumpCstr(h, &info->sup, 0);
	h->dcf.glyph.array[info->tag] = (unsigned char)h->dcf.stemcnt;

	return ABF_SKIP_RET;
	}

/* Glyph charstring dump callback. */
static int dcf_GlyphBeg(abfGlyphCallbacks *cb, abfGlyphInfo *info)
	{
	txCtx h = cb->indirect_ctx;
	FILE *fp = h->dst.stm.fp;

	/* Customized flowElemBeg() */
	if (info->flags & ABF_GLYPH_CID)
		fprintf(fp, "%s[%hu]={\\%hu,%s", h->dcf.sep, info->tag, info->cid,
				(h->dcf.flags & DCF_BreakFlowed)? "\n": " ");
	else
		fprintf(fp, "%s[%hu]={%s,%s", h->dcf.sep, info->tag, info->gname.ptr,
				(h->dcf.flags & DCF_BreakFlowed)? "\n": " ");

	h->dcf.fd = &h->dcf.local.array[info->iFD];
	h->dcf.stemcnt = 0;
	h->dcf.flags &= ~DCF_END_HINTS;
	dcf_setNumRegions(h, info);
        
	h->stack.cnt = 0;
	dumpCstr(h, &info->sup, 0);

	flowElemEnd(h);

	return ABF_SKIP_RET;
	}

/* Initialize charstring dump. */
static void initCstrs(txCtx h, abfTopDict *top)
	{
	long i;
	int subrDump = h->dcf.flags & (DCF_GlobalSubrINDEX|DCF_LocalSubrINDEX);

	if (h->dcf.level < 1 ||
		!(subrDump || (h->dcf.flags & DCF_CharStringsINDEX)))
		return;	/* Nothing to do */

	/* Initialize global subrs */
	initSubrInfo(h, 
				 &cfrGetSingleRegions(h->cfr.ctx)->GlobalSubrINDEX, 
				 &h->dcf.global);

	/* Initialize local subrs */
	dnaSET_CNT(h->dcf.local, top->FDArray.cnt);
	for (i = 0; i < h->dcf.local.cnt; i++)
		initSubrInfo(h, 
					 &cfrGetRepeatRegions(h->cfr.ctx, i)->LocalSubrINDEX, 
					 &h->dcf.local.array[i]);

	if (!subrDump && h->arg.g.cnt > 0)
		return;

	/* Initialize glyph charstrings */
	dnaSET_CNT(h->dcf.glyph, top->sup.nGlyphs);
	memset(h->dcf.glyph.array, 0, h->dcf.glyph.cnt);	

	/* Save stem counts */
	h->dcf.flags |= (DCF_Flatten|DCF_SaveStemCnt);
	h->cb.glyph.beg = dcf_SaveStemCount;

	if (cfrIterateGlyphs(h->cfr.ctx, &h->cb.glyph))
		fatal(h, NULL);

	h->cb.glyph.beg = dcf_GlyphBeg;
	h->dcf.flags &= ~(DCF_Flatten|DCF_SaveStemCnt);
	}

/* Begin new font. */
static void dcf_BegFont(txCtx h, abfTopDict *top)
	{
	long i;
	const cfrSingleRegions *single;
    unsigned short major;
	if (h->src.type != src_OTF && h->src.type != src_CFF)
		fatal(h, "-dcf mode: non-CFF font");
	
	if (h->arg.g.cnt > 0)
		{
		/* Glyph subset specified; select CharStringsINDEX dump */
		if (!(h->dcf.flags & DCF_TableSelected))
			/* Clear default table selections */
			h->dcf.flags &= ~DCF_AllTables;
		h->dcf.flags |= DCF_CharStringsINDEX;
		if (h->dcf.level == 0)
			/* Set useful dump level */
			h->dcf.level = 5;
		}

	h->src.offset = -BUFSIZ;
	dstFileOpen(h, top);

	single = cfrGetSingleRegions(h->cfr.ctx);
	major = dcf_DumpHeader(h, 			&single->Header);        
    if (major == 1)
    {
        if (h->dcf.flags & DCF_IS_CUBE)
            h->maxOpStack = TX_MAX_OP_STACK_CUBE;
        else
            h->maxOpStack = T2_MAX_OP_STACK;
        initCstrs(h, top);
        dcf_DumpNameINDEX(h, 		&single->NameINDEX);
        dcf_DumpTopDICTINDEX(h, 	&single->TopDICTINDEX);
        dcf_DumpStringINDEX(h, 		&single->StringINDEX);
        dcf_DumpGlobalSubrINDEX(h,	&single->GlobalSubrINDEX);
        dcf_DumpEncoding(h,			&single->Encoding);
        dcf_DumpCharset(h,			&single->Charset);
    }
    else
    {
        /* number of regions needs to be known for reading charstrings */
        dcf_getvsIndices(h, &single->VarStore);
        h->dcf.flags |= DCF_IS_CFF2;
        h->maxOpStack = CFF2_MAX_OP_STACK;
        initCstrs(h, top);
        dcf_DumpTopDICT2(h, &single->TopDICTINDEX);
     }
    dcf_DumpFDSelect(h,			&single->FDSelect);
    dcf_DumpVarStore(h,			&single->VarStore);
	dcf_DumpFDArrayINDEX(h,		&single->FDArrayINDEX);
	dcf_DumpCharStringsINDEX(h,	&single->CharStringsINDEX);

	for (i = 0; i < top->FDArray.cnt; i++)
		{
		const cfrRepeatRegions *repeat = cfrGetRepeatRegions(h->cfr.ctx, i);
		if (top->FDArray.cnt > 1 && 
			(h->dcf.flags & (DCF_PrivateDICT|DCF_LocalSubrINDEX)))
			fprintf(h->dst.stm.fp, "--- FD[%ld]\n", i);
		dcf_DumpPrivateDICT(h,		&repeat->PrivateDICT);
		h->dcf.fd = &h->dcf.local.array[i];
		dcf_DumpLocalSubrINDEX(h,	&repeat->LocalSubrINDEX);
		}
	}

/* End new font. */
static void dcf_EndFont(txCtx h)
	{
	}

/* End font set. */
static void dcf_EndSet(txCtx h)
	{
	dstFileClose(h);
	}

/* Setup dcf mode. */
static void dcf_SetMode(txCtx h)
	{
	/* Set mode name */
	h->modename	= "dcf";

	/* h->dcf.flags is now set at the start of parseArgs
	h->dcf.flags = DCF_AllTables|DCF_BreakFlowed;
	h->dcf.level = 5;
	*/

	/* Set library functions */
	h->dst.begset	= dcf_BegSet;
	h->dst.begfont	= dcf_BegFont;
	h->dst.endfont	= dcf_EndFont;
	h->dst.endset	= dcf_EndSet;	

	/* Initialize glyph callbacks */
	h->cb.glyph.beg = dcf_GlyphBeg;
	h->cb.glyph.indirect_ctx = h;

	/* Set source library flag */
	/* These are now set at the start of parseArgs
	h->cfr.flags = 0;
	*/

	h->mode = mode_dcf;
	}

/* Mode-specific help. */
static void dcf_Help(txCtx h)
	{
	static char *text[] =
		{
#include "dcf.h"
		};
	printText(ARRAY_LEN(text), text);
	}

/* Parse -T argument. */
static void dcf_ParseTableArg(txCtx h, char *arg)
	{
	long save_flags = h->dcf.flags & DCF_BreakFlowed;
	h->dcf.flags = 0;
	for (;;)
		{
		int c = *arg++;
		switch (c)
			{
		case '\0':
			h->dcf.flags |= save_flags;
			h->dcf.flags |= DCF_TableSelected;
			return;
		case 'h':
			h->dcf.flags |= DCF_Header;
			break;
		case 'n':
			h->dcf.flags |= DCF_NameINDEX;
			break;
		case 't':
			h->dcf.flags |= DCF_TopDICTINDEX;
			break;
		case 's':
			h->dcf.flags |= DCF_StringINDEX;
			break;
		case 'g':
			h->dcf.flags |= DCF_GlobalSubrINDEX;
			break;
		case 'e':
			h->dcf.flags |= DCF_Encoding;
			break;
		case 'C':
			h->dcf.flags |= DCF_Charset;
			break;
		case 'f':
			h->dcf.flags |= DCF_FDSelect;
			break;
		case 'F':
			h->dcf.flags |= DCF_FDArrayINDEX;
			break;
		case 'c':
			h->dcf.flags |= DCF_CharStringsINDEX;
			break;
		case 'p':
			h->dcf.flags |= DCF_PrivateDICT;
			break;
		case 'l':
			h->dcf.flags |= DCF_LocalSubrINDEX;
			break;
		case 'a':
			if (strcmp(arg, "ll") == 0)
				{
				h->dcf.flags = DCF_AllTables;
				break;
				}
			/* Fall through */
		default:
			fprintf(stderr, "%s: option -T invalid selector '%c' (ignored)\n", 
					h->progname, c);
			}
		}
	}

/* ---------------------------- Subset Creation ---------------------------- */

/* Make random subset. */
static void makeRandSubset(txCtx h, char *opt, char *arg)
	{
	long i;
	char *p;
	float percent = (float)strtod(arg, &p);
	if (*p != '\0' || percent < 0 || percent > 100)
		fatal(h, "bad arg (%s)", opt);

	/* Initialize glyph list */
	dnaSET_CNT(h->subset.glyphs, h->top->sup.nGlyphs);
	for (i = 0; i < h->subset.glyphs.cnt; i++)
		h->subset.glyphs.array[i] = (unsigned short)i;

	/* Randomize glyph list by random permutation method */
	for (i = 0; i < h->subset.glyphs.cnt - 1; i++)
		{
		long j = randrange(h->subset.glyphs.cnt - i);
		unsigned short tmp = h->subset.glyphs.array[i];
		h->subset.glyphs.array[i] = h->subset.glyphs.array[i + j];
		h->subset.glyphs.array[i + j] = tmp;
		}

	/* Trim array to specified percentage */
	h->subset.glyphs.cnt = (long)(percent/100.0*h->subset.glyphs.cnt + 0.5);
	if (h->subset.glyphs.cnt == 0)
		h->subset.glyphs.cnt = 1;
	}

/* Make Font Dict subset. */
static void makeFDSubset(txCtx h)
	{
	long i,j;

	if (!(h->top->sup.flags & ABF_CID_FONT))
		fatal(h, "-fd specified for non-CID font");

	getGlyphList(h);
            
    for (i = 0; i < h->src.glyphs.cnt; i++)
    {
        abfGlyphInfo *info = h->src.glyphs.array[i];
        if (h->flags & SUBSET__EXCLUDE_OPT)
        {
            unsigned int match = 0;
            for (j = 0; j < h->fd.fdIndices.cnt; j++)
            {
                if (info->iFD == h->fd.fdIndices.array[j])
                {
                    match = 1;
                    break;
                }
            }
            if (!match)
                *dnaNEXT(h->subset.glyphs) = info->tag;
            
        }
        else
        {
            for (j = 0; j < h->fd.fdIndices.cnt; j++)
            {
                if (info->iFD == h->fd.fdIndices.array[j])
                {
                    *dnaNEXT(h->subset.glyphs) = info->tag;
                    break;
               }
            }
        }
    }

	if (h->subset.glyphs.cnt == 0)
		fatal(h, "no glyphs selected by -fd argument");
	}

/* Begin new glyph definition for gathering glyph info. */
static int getExcludeGlyphBeg(abfGlyphCallbacks *cb, abfGlyphInfo *info)
	{
	txCtx h = cb->indirect_ctx;
	*dnaNEXT(h->src.exclude) = info;
	if (info->flags & ABF_GLYPH_CID)
		{
		if 	(info->cid == 0)
			h->flags &= ~SUBSET_HAS_NOTDEF; 
		}
	else
		{
		if 	(strcmp(info->gname.ptr, ".notdef") == 0)
			h->flags &= ~SUBSET_HAS_NOTDEF; 
		}

	return ABF_SKIP_RET;
	}

/* Compare glyphs by their tag. */
static int CTL_CDECL cmpExcludeByTag(const void *first, const void *second)
	{
	const abfGlyphInfo *a = *(abfGlyphInfo **)first;
	const abfGlyphInfo *b = *(abfGlyphInfo **)second;
	if (a->tag < b->tag)
		return -1;
	else if (a->tag > b->tag)
		return 1;
	else
		return 0;
	}


/* Match glyph by its tag. */
static int CTL_CDECL matchExcludedByTag(const void *key, const void *value, 
									void *ctx)
	{
	unsigned short a = *(unsigned short *)key;
	unsigned short b = (*(abfGlyphInfo**)value)->tag;
	if (a < b)
		return -1;
	else if (a > b)
		return 1;
	else
		return 0;
 	}

static void invertSubset(txCtx h)
	{
	long i;
	long cnt;

	/* iterate over all glyphs such that h->exclude.array will be filled with tags of glyphs that match. */
	h->cb.saveGlyphBeg = h->cb.glyph.beg; 

	/* Insert data gather function */
    h->cb.glyph.beg = getExcludeGlyphBeg;
	h->cb.glyph.indirect_ctx = h;
	h->flags |= SUBSET_SKIP_NOTDEF;
	h->flags |= SUBSET_HAS_NOTDEF; /* This gets cleared by the getExcludeGlyphBeg if the .notdef is seen.*/
	callbackSubset(h);
	h->flags &= ~SUBSET_SKIP_NOTDEF;
	qsort(h->src.exclude.array, h->src.exclude.cnt, 
		  sizeof(h->src.exclude.array[0]), cmpExcludeByTag);
		
	/* Restore saved function */
	h->cb.glyph.beg = h->cb.saveGlyphBeg;
 	
	getGlyphList(h);
	dnaSET_CNT(h->subset.glyphs, h->src.glyphs.cnt);
	cnt = 0;
	for (i = 0; i < h->src.glyphs.cnt; i++)
		{
		size_t index;
		unsigned short tag = h->src.glyphs.array[i]->tag;
		if (!ctuLookup(&tag, h->src.exclude.array, h->src.exclude.cnt,
					  sizeof(h->src.exclude.array[0]), matchExcludedByTag, &index, h))
			{
			h->subset.glyphs.array[cnt] = tag;
			cnt++;
			}
		}
	dnaSET_CNT(h->subset.glyphs, cnt);
	}

/* Make glyph subset. */
static void prepSubset(txCtx h)
	{
	/* in the <mode>ReadFont function, the reader library iterates through
	the glyphs specified by the glyph list argument. What this function does is to create
	 the glyph list argument, according to which is specified of the several options 
	which request a subset. Note that even if the user is excluding only one or two glyphs 
	with the the -gx option, the glyph list arg is still very short, as it uses ranges of GIDs.
	
	This function first creates a list of selected glyphs in the h->subset.glyphs DNA. IF there
	are not such glyphs, it returns. Else, it then proceeds to build the glyph list arg in
	makeSubsetArgList() */
	
    if (h->flags & SHOW_NAMES)
    {
        fflush(stdout);
        if (h->top->sup.flags & ABF_CID_FONT)
            fprintf(stderr, "--- CIDFontName: %s\n",
                    h->top->cid.CIDFontName.ptr);
        else
            fprintf(stderr, "--- FontName: %s\n",
                    h->top->FDArray.array[0].FontName.ptr);
    }
    
    h->flags &= ~SUBSET_HAS_NOTDEF;
    h->src.glyphs.cnt = 0;
    h->src.exclude.cnt = 0;
    h->subset.glyphs.cnt = 0;
    
    /* Make subset glyph list */
    if (h->arg.p != NULL)
        makeRandSubset(h, "-p", h->arg.p);
    else if (h->arg.P != NULL)
        makeRandSubset(h, "-P", h->arg.P);
    else if (h->fd.fdIndices.cnt > 0)
        makeFDSubset(h);
    else if (h->flags & SUBSET__EXCLUDE_OPT)
        invertSubset(h);
    else
    {
        if (h->flags & SUBSET_OPT) {
            if (h->flags & PRESERVE_GID) {
                getGlyphList(h);
                parseSubset(h, callbackPreserveGlyph);
                h->src.glyphs.array[0]->flags |= PRESERVE_CHARSTRING;
                h->arg.g.cnt = 0;
                h->cb.save = h->cb.glyph;
                h->cb.glyph = preserveGlyphCallbacks;
                h->cb.glyph.direct_ctx = h;
            }
        }
    }

	if (h->subset.glyphs.cnt == 0)
		return; /* no subset */
 
	/* Make subset arg list */
	makeSubsetArgList(h);
	if ((h->mode == mode_cff || h->mode == mode_t1) || h->mode == mode_svg || h->mode == (mode_ufow && (h->flags & SHOW_NAMES)))
		{
		char *p;
		char *q;
		long i;

		/* Print subset */
		fprintf(stderr,
				"--- subset:\n"
				"SRC font	%s\n"
				"SRC glyphs	%ld\n"
				"DST font	%s\n"
				"DST glyphs	%ld\n",
				h->src.stm.filename, h->top->sup.nGlyphs,
				h->dst.stm.filename, h->subset.glyphs.cnt);
		p = "";
		q = h->arg.g.substrs;
		for (i = 0; i < h->arg.g.cnt; i++)
			{
			fprintf(stderr, "%s%s", p, q);
			p = ",";
			q += strlen(q) + 1;
			}
		fprintf(stderr, "\n");
		}
	}

/* Callback glyph according to type technology and selector. */
static void callbackGlyph(txCtx h, int type, unsigned short id, char *name)
	{
	switch (h->src.type)
		{
	case src_Type1:
		switch (type)
			{
		case sel_by_tag:
			(void)t1rGetGlyphByTag(h->t1r.ctx, id, &h->cb.glyph);
			break;
		case sel_by_cid:
			(void)t1rGetGlyphByCID(h->t1r.ctx, id, &h->cb.glyph);
			break;
		case sel_by_name:
			(void)t1rGetGlyphByName(h->t1r.ctx, name, &h->cb.glyph);
			break;
			}
		break;
	case src_OTF:
	case src_CFF:
		switch (type)
			{
		case sel_by_tag:
			(void)cfrGetGlyphByTag(h->cfr.ctx, id, &h->cb.glyph);
			break;
		case sel_by_cid:
			(void)cfrGetGlyphByCID(h->cfr.ctx, id, &h->cb.glyph);
			break;
		case sel_by_name:
			(void)cfrGetGlyphByName(h->cfr.ctx, name, &h->cb.glyph);
			break;
			}
		break;
	case src_TrueType:
		switch (type)
			{
		case sel_by_tag:
			(void)ttrGetGlyphByTag(h->ttr.ctx, id, &h->cb.glyph);
			break;
		case sel_by_cid:
			/* Invalid; do nothing */
			break;
		case sel_by_name:
			(void)ttrGetGlyphByName(h->ttr.ctx, name, &h->cb.glyph);
			break;
			}
		break;

	case src_SVG:
		switch (type)
			{
		case sel_by_tag:
			(void)svrGetGlyphByTag(h->svr.ctx, id, &h->cb.glyph);
			break;
		case sel_by_cid:
			fatal(h, "Cannot read glyphs from SVG fonts by CID ");
			break;
		case sel_by_name:
			(void)svrGetGlyphByName(h->svr.ctx, name, &h->cb.glyph);
			break;
			}
		break;
	case src_UFO:
		switch (type)
			{
		case sel_by_tag:
			(void)ufoGetGlyphByTag(h->ufr.ctx, id, &h->cb.glyph);
			break;
		case sel_by_cid:
			fatal(h, "Cannot read glyphs from UFO fonts by CID ");
			break;
		case sel_by_name:
			(void)ufoGetGlyphByName(h->ufr.ctx, name, &h->cb.glyph);
			break;
			}
		break;
		}
	}

/* Add .notdef glyph to destination font. If it's already added it will be skipped. */
static void addNotdef(txCtx h)
	{
	if (((h->src.type == src_Type1) || (h->src.type == src_SVG) || (h->src.type == src_UFO)) && !(h->top->sup.flags & ABF_CID_FONT))
		callbackGlyph(h, sel_by_name, 0, ".notdef");
	else
		callbackGlyph(h, sel_by_tag, 0, NULL);
	}

/* Filter glyphs using the glyph list pararmeter. */
static void callbackSubset(txCtx h)
	{
	parseSubset(h, callbackGlyph);
	if (!((SUBSET_SKIP_NOTDEF & h->flags)||(SUBSET_HAS_NOTDEF & h->flags)))
		{
	switch (h->mode)
		{
	case mode_cff:
		addNotdef(h);
		break;
	case mode_t1:
		if (!(h->t1w.flags & T1W_TYPE_ADDN) && !(h->t1w.options & T1W_DECID))
			addNotdef(h);
		break;
		}
	}
	}

/* ----------------------------- t1read Library ---------------------------- */

/* Read font with t1read library. */
static void t1rReadFont(txCtx h, long origin)
	{
	if (h->t1r.ctx == NULL)
		{
		/* Initialize library */
		h->t1r.ctx = t1rNew(&h->cb.mem, &h->cb.stm, T1R_CHECK_ARGS);
		if (h->t1r.ctx == NULL)
			fatal(h, "(t1r) can't init lib");
		}

	if (h->flags & SUBSET_OPT && h->mode != mode_dump)
		h->t1r.flags |= T1R_UPDATE_OPS;	/* Convert seac for subsets */

	if (h->flags & NO_UDV_CLAMPING)
		 h->t1r.flags |=  T1R_NO_UDV_CLAMPING;

	if (t1rBegFont(h->t1r.ctx, h->t1r.flags, origin, &h->top, getUDV(h)))
		fatal(h, NULL);

	prepSubset(h);

	h->dst.begfont(h, h->top);

	if (h->mode != mode_cef)
		{
		if (h->arg.g.cnt != 0)
			callbackSubset(h);
		else if (t1rIterateGlyphs(h->t1r.ctx, &h->cb.glyph))
			fatal(h, NULL);
		}

	h->dst.endfont(h);

	if (t1rEndFont(h->t1r.ctx))
		fatal(h, NULL);
	}

/* ----------------------------- svread Library ---------------------------- */


/* Read font with svread library. */
static void svrReadFont(txCtx h, long origin)
	{
	if (h->svr.ctx == NULL)
		{
		/* Initialize library */
		h->svr.ctx = svrNew(&h->cb.mem, &h->cb.stm, SVR_CHECK_ARGS);
		if (h->svr.ctx == NULL)
			fatal(h, "(svr) can't init lib");
		}


	if (svrBegFont(h->svr.ctx, h->svr.flags, &h->top))
		fatal(h, NULL);

	prepSubset(h);

	h->dst.begfont(h, h->top);

	if (h->mode != mode_cef)
		{
		if (h->arg.g.cnt != 0)
			callbackSubset(h);
		else if (svrIterateGlyphs(h->svr.ctx, &h->cb.glyph))
			fatal(h, NULL);
		}

	h->dst.endfont(h);

	if (svrEndFont(h->svr.ctx))
		fatal(h, NULL);
	}

/* ----------------------------- ufo read Library ---------------------------- */


/* Read font with ufo rread library. */
static void ufoReadFont(txCtx h, long origin)
{
	if (h->ufr.ctx == NULL)
    {
		/* Initialize library */
		h->ufr.ctx = ufoNew(&h->cb.mem, &h->cb.stm, UFO_CHECK_ARGS);
		if (h->ufr.ctx == NULL)
			fatal(h, "(ufr) can't init lib");
    }
    
    
	if (ufoBegFont(h->ufr.ctx, h->ufr.flags, &h->top, h->ufr.altLayerDir))
		fatal(h, NULL);
    
	prepSubset(h);
    
	h->dst.begfont(h, h->top);
    
	if (h->mode != mode_cef)
    {
		if (h->arg.g.cnt != 0)
			callbackSubset(h);
		else if (ufoIterateGlyphs(h->ufr.ctx, &h->cb.glyph))
			fatal(h, NULL);
    }
    
	h->dst.endfont(h);
    
	if (ufoEndFont(h->ufr.ctx))
		fatal(h, NULL);
}


/* ---------------------------- cffread Library ---------------------------- */

/* Read format 12 Unicode cmap. Assumes format field already read. */
static void readCmap14(txCtx h)
{
    /* Skip format and length fields */
    (void)read2(h);
    (void)read4(h);
    
    read4(h); /* numVarSelectorRecords */
    
    /* Not yet implemented - not sure it is worth the effort: spot and ttx are more useful outputs for this Unicode format. */
    return;
}

static void readCmap12(txCtx h)
{
    unsigned long nGroups;
    unsigned long i;
    
    /* Skip reserved, language, and length fields */
    (void)read2(h);
    (void)read4(h);
    (void)read4(h);
    
    nGroups = read4(h);
    for (i = 0; i < nGroups; i++) {
        unsigned long startCharCode = read4(h);
        unsigned long endCharCode = read4(h);
        unsigned long startGlyphId = read4(h);
        
        while (startCharCode <= endCharCode) {
            if (startGlyphId >= (unsigned long)h->top->sup.nGlyphs)
                return;
            h->cmap.encoding.array[startGlyphId++] = startCharCode++;
        }
    }
}	

/* Read Unicode cmap. */
static void readCmap(txCtx h, size_t offset)
{
	unsigned short segCount;
	cmapSegment4* segment;
	cmapSegment4* segmentEnd;

	/* Check format */
	bufSeek(h, (long)offset);
	switch (read2(h)) {
	case 4:
		break;
    case 14:
        readCmap14(h);
        return;
    case 12:
        readCmap12(h);
        return;
	default:
		return;
	}

	/* Read format 4 subtable; skip length and language fields */
	(void)read2(h);	/* length */
	(void)read2(h);	/* language */

	/* Read segment count and allocate */
	segCount = read2(h)/2;
	dnaSET_CNT(h->cmap.segment, segCount);
	segmentEnd = &h->cmap.segment.array[segCount];

	/* Skip binary search fields */
	(void)read2(h);	/* searchRange */
	(void)read2(h);	/* entrySelector */
	(void)read2(h);	/* rangeShift */

	/* Read segment arrays */
	for (segment = h->cmap.segment.array; segment != segmentEnd; ++segment)
		segment->endCode = read2(h);
	(void)read2(h);		/* Skip password */
	for (segment = h->cmap.segment.array; segment != segmentEnd; ++segment)
		segment->startCode = read2(h);
	for (segment = h->cmap.segment.array; segment != segmentEnd; ++segment)
		segment->idDelta = sread2(h);
	offset = h->src.next - h->src.buf + h->src.offset;
	for (segment = h->cmap.segment.array; segment != segmentEnd; ++segment) {
		unsigned short idRangeOffset = read2(h);
		segment->idRangeOffset = 
			(idRangeOffset == 0)? 0: (unsigned long)(offset + idRangeOffset);
		offset += 2;
	}

	/* Derive mapping from segments */
	for (segment = h->cmap.segment.array; segment != segmentEnd; ++segment) {
		unsigned short gid;
		unsigned long code;

		if (segment->idRangeOffset == 0) {
			gid = segment->idDelta + segment->startCode;
			for (code = segment->startCode; code <= segment->endCode; ++code) {
				if (code == 0xffff || gid >= h->cmap.encoding.cnt)
					break;
				if (gid != 0 && h->cmap.encoding.array[gid] == ABF_GLYPH_UNENC)
					h->cmap.encoding.array[gid] = (unsigned short)code;
				++gid;
			}
		} else {
			bufSeek(h, segment->idRangeOffset);
			for (code = segment->startCode; code <= segment->endCode; ++code) {
				gid = read2(h);
				if (code != 0xffff && gid != 0 && gid < h->cmap.encoding.cnt &&
						h->cmap.encoding.array[gid] == ABF_GLYPH_UNENC)
					h->cmap.encoding.array[gid] = (unsigned short)code;
			}
		}
	}
}

/* Begin new glyph definition for gathering glyph info. */
static int otfGlyphBeg(abfGlyphCallbacks *cb, abfGlyphInfo *info)
{
	txCtx h = cb->indirect_ctx;
	unsigned long code = h->cmap.encoding.array[info->tag];
	if (code != ABF_GLYPH_UNENC) {
		info->flags |= ABF_GLYPH_UNICODE;
		info->encoding.code = code;
	}
	return h->cb.saveGlyphBeg(cb, info);
}

/* Prepare to process OTF font. */
static void prepOTF(txCtx h)
{
    long unioff;
    long uni5off;
	long winoff;
	unsigned short uniscore;
	unsigned short winscore;
	unsigned short version;
	unsigned short nEncodings;
	unsigned short i;
	sfrTable *table;

	/* Install new callback */
	h->cb.saveGlyphBeg = h->cb.glyph.beg;
	h->cb.glyph.beg = otfGlyphBeg;
	h->cb.glyph.indirect_ctx = h;

	/* Prepare encoding array */
	dnaSET_CNT(h->cmap.encoding, h->top->sup.nGlyphs);
	for (i = 0; i < h->cmap.encoding.cnt; i++)
		h->cmap.encoding.array[i] = ABF_GLYPH_UNENC;

	/* Get cmap table */
	table = sfrGetTableByTag(h->ctx.sfr, CTL_TAG('c','m','a','p'));
	if (table == NULL)
		fatal(h, "OTF: can't find cmap");

	/* Force seek */
	h->src.offset = LONG_MAX;
	bufSeek(h, table->offset);
	
	/* Read and check version */
	version = read2(h);
	if (version != 0)
		fatal(h, "cmap: bad version");

	/* Search for Unicode and Windows subtables */
    unioff = 0;
    uni5off = 0;
	uniscore = 0;
	winoff = 0;
	winscore = 0;
	nEncodings = read2(h);
	for (i = 0; i < nEncodings; i++) {
		/* Read encoding entry */
		unsigned short platformId = read2(h);
		unsigned short platspecId = read2(h);
		unsigned long suboff = read4(h);

		/* Select table */
		switch (platformId) {
		case 0: /* Unicode platform */
            if ((platspecId == 3 ||		/* Unicode */
                platspecId == 4) &&	/* UCS-4 */
                (unioff == 0 || uniscore < platspecId)) {
				unioff = table->offset + suboff;
				uniscore = platspecId;
			}
            else if (platspecId == 5)
            {
                uni5off = table->offset + suboff;
                readCmap(h, uni5off);	/* read UVS cmap. */
            }
			break;
		case 3: /* Windows platform */
			if ((platspecId == 1 ||		/* Unicode */
				 platspecId == 10) &&	/* UCS-4 */
				(winoff == 0 || winscore < platspecId)) {
				winoff = table->offset + suboff;
				winscore = platspecId;
			}
			break;
		}
	}

	if (unioff != 0)
		readCmap(h, unioff);	/* Prefer Unicode platform... */
	else if (winoff != 0)
		readCmap(h, winoff);	/* ...to Windows platform */
}

/* Read font with cffread library. */
static void cfrReadFont(txCtx h, long origin, int ttcIndex)
	{
    float *uv;
	if (h->cfr.ctx == NULL)
		{
		h->cfr.ctx = cfrNew(&h->cb.mem, &h->cb.stm, CFR_CHECK_ARGS);
		if (h->cfr.ctx == NULL)
			fatal(h, "(cfr) can't init lib");
		}
	
	if (h->flags & SUBSET_OPT && h->mode != mode_dump)
		h->cfr.flags |= CFR_UPDATE_OPS;	/* Convert seac for subsets */

    uv = getUDV(h);
    if (uv)
        h->cfr.flags |= CFR_FLATTEN_VF;
	if (cfrBegFont(h->cfr.ctx, h->cfr.flags, origin,  ttcIndex, &h->top, uv))
		fatal(h, NULL);

	prepSubset(h);

	h->dst.begfont(h, h->top);

	if (h->mode != mode_cef && h->mode != mode_dcf)
		{
		if (h->cfr.flags & CFR_NO_ENCODING)
			/* OTF font */
			prepOTF(h);

		if (h->arg.g.cnt != 0)
			callbackSubset(h);
		else if (cfrIterateGlyphs(h->cfr.ctx, &h->cb.glyph))
			fatal(h, NULL);

		if (h->cfr.flags & CFR_NO_ENCODING)
			{
			/* OTF font; restore callback */
			h->cb.glyph.beg = h->cb.saveGlyphBeg;
			h->cfr.flags &= ~CFR_NO_ENCODING;
			}
		}

	h->dst.endfont(h);

	if (cfrEndFont(h->cfr.ctx))
		fatal(h, NULL);
	}

/* ----------------------------- ttread Library ---------------------------- */

/* Read font with ttread library. */
static void ttrReadFont(txCtx h, long origin, int iTTC)
	{
	if (h->ttr.ctx == NULL)
		{
		h->ttr.ctx = ttrNew(&h->cb.mem, &h->cb.stm, TTR_CHECK_ARGS);
		if (h->ttr.ctx == NULL)
			fatal(h, "(ttr) can't init lib");
		}
	
	if (ttrBegFont(h->ttr.ctx, h->ttr.flags, origin, iTTC, &h->top))
		fatal(h, NULL);

	prepSubset(h);

	h->dst.begfont(h, h->top);

	if (h->mode != mode_cef)
		{
		if (h->arg.g.cnt != 0)
			callbackSubset(h);
		else if (ttrIterateGlyphs(h->ttr.ctx, &h->cb.glyph))
			fatal(h, NULL);
		}

	h->dst.endfont(h);

	if (ttrEndFont(h->ttr.ctx))
		fatal(h, NULL);
	}

/* ---------------- Platform-Specific Font Wrapper Callbacks --------------- */

/* Prepare next segment of font data. */
static size_t nextseg(txCtx h, char **ptr)
	{
	size_t srcleft = h->src.end - h->src.next;

	if (srcleft == 0)
		{
		/* Refill empty source buffer */
		fillbuf(h, h->src.offset + h->src.length);
		srcleft = h->src.length;
		}

	*ptr = h->src.next;
	if (srcleft <= h->seg.left)
		{
		/* Return full buffer */
		h->seg.left -= srcleft;
		h->src.next += srcleft;
		}
	else
		{
		/* Return partial buffer */
		srcleft = h->seg.left;
		h->src.next += h->seg.left;
		h->seg.left = 0;
		}

	return srcleft;
	}

/* Refill input buffer from PFB stream. */
static size_t PFBRefill(txCtx h, char **ptr)
	{
	while (h->seg.left == 0)
		{
		/* New segment; read segment header */
		int escape = read1(h);
		int type = read1(h);
		
		/* Check segment header */
		if (escape != 128 || (type != 1 && type != 2 && type != 3))
			fatal(h, "bad PFB segment type");

		if (type == 3)
			{
			/* EOF */
			*ptr = NULL;
			return 0;
			}
		else
			{
			/* Read segment length (little endian) */
			h->seg.left = read1(h);
			h->seg.left |= read1(h)<<8;
			h->seg.left |= (long)read1(h)<<16;
			h->seg.left |= (long)read1(h)<<24;
			}
		}

	return nextseg(h, ptr);
	}

/* Refill input buffer from POST resource stream. */
static size_t POSTRefill(txCtx h, char **ptr)
	{
	while (h->seg.left == 0)
		{
		/* New POST resource */
		int type;

		/* Read length and type */
		h->seg.left = read4(h) - 2;

		type = read1(h);
		(void)read1(h);	/* Discard padding byte (not documented) */

		/* Process resource data */
		switch (type)
			{
		case 0:	
			/* Comment; skip data */
			bufSeek(h, h->src.offset + (long)h->seg.left);
			h->seg.left = 0;
			break;
		case 1:	/* ASCII */
		case 2:	/* Binary */
			break;
		case 3: /* End-of-file */
		case 5:	/* End-of-data */
			*ptr = NULL;
			return 0;
		case 4:		/* Data in data fork; unsupported */
		default:	/* Unknown POST type */
			fatal(h, "bad POST resource type");
			}
		}

	return nextseg(h, ptr);
	}

/* ----------------------------- sfnt Handling ----------------------------- */

/* Add font record to list. */
static void addFont(txCtx h, int type, int iTTC, long offset)
	{
	FontRec *rec = dnaNEXT(h->fonts);
	rec->type = type;	
	rec->iTTC = iTTC;
	rec->offset = offset;
	}

static void addTTCFont(txCtx h, int ttcIndex, long origin, long offset)
{
    ctlTag version;
    int result;
	result = sfrBegFont(h->ctx.sfr, &h->src.stm, offset, &version);
	switch (result)
    {
        case sfrSuccess:
        {    switch (version)
            {
                case sfr_v1_0_tag:
                case sfr_true_tag:
                    /* TrueType */
                    addFont(h, src_TrueType, ttcIndex, origin);
                    break;
                case sfr_OTTO_tag:
                    /* OTF */
                    addFont(h, src_OTF, ttcIndex, origin);
                    break;
                default:
                    fatal(h, "(sfr) %s", sfrErrStr(sfrErrBadSfnt));
            }
            break;
        case sfrErrBadSfnt:
            break;
        default:
            fatal(h, "(sfr) %s", sfrErrStr(result));
        }
    }
    
}

/* Add TrueType Collection font. */
static void addTTC(txCtx h, long origin)
{
    /* sfrGetNextTTCOffset() returns 0 when it is asked to get the next offset after the last real font,
    so it serves effectively as a test for iterating through all the fonts in the TTC.
     */
	long i;
    long offset;
    
	if (h->arg.i != NULL)
    {
		int j;
		i = strtol(h->arg.i, NULL, 0);
		if (i < 0)
			fatal(h, "bad TTC index (-i)");

        for (j = 0; (offset = sfrGetNextTTCOffset(h->ctx.sfr)); j++)
        {
            if (j < i)
                continue;
            addTTCFont(h, i, origin, offset);
            break;
        }

    }
	else if (h->flags & EVERY_FONT)
    /* -y option; add whole collection */
		for (i = 0; (offset = sfrGetNextTTCOffset(h->ctx.sfr)); i++)
        {
            addTTCFont(h, i, origin, offset);
        }
	else
    {
        
		/* Dump TTC index and quit */
		printf("### TrueType Collection (TTC)\n"
			   "\n"
			   "--- TableDirectory[index]=offset\n");
		for (i = 0; (offset = sfrGetNextTTCOffset(h->ctx.sfr)); i++)
			printf("[%ld]=%08lx\n", i, offset);
        
		printf("\n"
			   "Re-run %s and select a single table in the directory\n"
			   "with the -i option or every table with the -y option.\n",
			   h->progname);
		exit(1);
    }
}

/* Read 4-byte signature and try to match against sfnt. */
static void readsfnt(txCtx h, long origin)
	{
        /* Note that 'origin' is the offset from the file to the beginning of the 
        font data for either a TTC, OTF or TTF font. It is NOT the offset to an SFNT-based font 
        in a TTC. The sfr functions access tables in an sfnt-based font at an
        offset equal to the table offset from the sfnt table directory plus the 'origin' offset.
        in 
         */
	enum 
		{
		CID__HDR_SIZE = 4*4 + 3*2,	/* 'CID ' table header size */
		TYP1_HDR_SIZE = 5*4 + 2*2	/* 'TYP1' table header size */
		};
	ctlTag version;
	sfrTable *table;
	int result;

	if (h->ctx.sfr == NULL)
		{
		/* Initialize library */
		h->ctx.sfr = 
			sfrNew(&h->cb.mem, &h->cb.stm, SFR_CHECK_ARGS);
		if (h->ctx.sfr == NULL)
			fatal(h, "(sfr) can't init lib");
		}

	result = sfrBegFont(h->ctx.sfr, &h->src.stm, origin, &version);
	switch (result)
		{
	case sfrSuccess:
		switch (version)
			{
		case sfr_v1_0_tag:
		case sfr_true_tag:
			/* TrueType */
			addFont(h, src_TrueType, 0, origin);
			break;
		case sfr_OTTO_tag:
			/* OTF */
			addFont(h, src_OTF, 0, origin);
			break;
		case sfr_typ1_tag:
			/* GX or sfnt-wrapped CID font */
			table = sfrGetTableByTag(h->ctx.sfr, CID__);
			if (table != NULL)
				addFont(h, src_Type1, 0, table->offset + CID__HDR_SIZE);
			else
				{
				table = sfrGetTableByTag(h->ctx.sfr, TYP1_);
				if (table != NULL)
					addFont(h, src_Type1, 0, table->offset + TYP1_HDR_SIZE);
				}
			break;
		case sfr_ttcf_tag:
			/* TrueType Collection */
			addTTC(h, origin);
			break;
			}
		break;
	case sfrErrBadSfnt:
		break;
	default:
		fatal(h, "(sfr) %s", sfrErrStr(result));
		}

	result = sfrEndFont(h->ctx.sfr);
	if (result)
		fatal(h, "(sfr) %s", sfrErrStr(result));		
	}

/* ------------------------- Macintosh Resource Map ------------------------ */

/* Print Macintosh resource map. */
static void printResMap(txCtx h, long origin)
	{
	long i;
	printf("### Macintosh Resource Fork (%08lx)\n"
		   "\n"
		   "Type  Id   Attr  Offset   Length    Name\n"
		   "---- ----- ---- -------- -------- --------\n", origin);
	for (i = 0; i < h->res.map.cnt; i++)
		{
		ResInfo *res = &h->res.map.array[i];
		printf("%c%c%c%c %5hu  %02hhx  %08lx %08lx %s\n",
			   (int)(res->type>>24&0xff), (int)(res->type>>16&0xff), 
			   (int)(res->type>>8&0xff), (int)(res->type&0xff),
			   res->id, res->attrs, res->offset, res->length,
			   (res->name == 0xffff)? "--none--":
			   &h->res.names.array[res->name]);
		}
	}

/* Print resource map and re-run note for user and quit. */
static void printNote(txCtx h, long origin)
	{
	printf("Macintosh FFIL with multiple sfnt resources:\n"
		   "\n");
	printResMap(h, origin);
	printf("\n"
		   "Re-run %s and select a single sfnt resource with the\n"
		   "-i option or every sfnt resource with the -y option.\n", 
		   h->progname);
	exit(1);
	}

/* Read and process Macintosh resource map. */
static void doResMap(txCtx h, long origin)
	{
	/* Macintosh resource structures */
	struct
		{
		unsigned long mapOffset;
		} header;
	struct
		{
		unsigned short attrs;
		unsigned short typeListOffset;
		unsigned short nameListOffset;
		} map;
#if 0
	/* Included for reference only */
	struct
		{
		unsigned long type;
		unsigned short cnt;
		unsigned short refListOffset;
		} type;
	struct
		{
		unsigned short id;
		unsigned short nameOffset;
		char attrs;
		char dataOffset[3];
		unsigned long reserved;
		} refList;
#endif
	enum 
		{
		HEADER_SIZE = 256,				/* Resource header size */
		MAP_SKIP_SIZE = 16 + 4 + 2*2,	/* Skip to typeListOffset */
		REFLIST_SKIP_SIZE = 2*2 + 1		/* Skip to dataOffset */
		};
	long typeListCnt;
	long i;
	long j;

	/* Read header (4-byte header.dataOffset already read) */
	header.mapOffset = origin + read4(h);

	/* Read map */
	bufSeek(h, header.mapOffset + MAP_SKIP_SIZE);
	map.typeListOffset = read2(h);
	map.nameListOffset = read2(h);

	h->res.map.cnt = 0;

	/* Read type list */
	typeListCnt = read2(h);
	for (i = 0; i <= typeListCnt; i++)
		{
		unsigned long type		= read4(h);
		unsigned short cnt 		= read2(h);
		unsigned short offset 	= read2(h);
		ResInfo *res = dnaEXTEND(h->res.map, cnt + 1);
		res->type 	= type;
		res->length = cnt;
		res->offset = offset;
		for (j = 1; j <= cnt; j++)
			res[j].type = type;
		}

	/* Read reference list */
	i = 0;
	while (i < h->res.map.cnt)
		{
		ResInfo *res = &h->res.map.array[i];
		long cnt = (long)res->length;
		bufSeek(h, header.mapOffset + map.typeListOffset + res->offset);
		for (j = 0; j <= cnt; j++)
			{
			res->id		= read2(h);
			res->name	= read2(h);
			res->attrs	= read1(h);
			res->offset = (unsigned long)read1(h)<<16;
			res->offset |= read1(h)<<8;
			res->offset |= read1(h);
			res->offset += HEADER_SIZE;
			res->offset += origin;
			(void)read4(h);
			res++;
			}
		i += j;
		}

	/* Read names */
	for (i = 0; i < h->res.map.cnt; i++)
		{
		ResInfo *res = &h->res.map.array[i];
		if (res->name != 0xffff)
			{
			char *name;
			int length;
			bufSeek(h, header.mapOffset + map.nameListOffset + res->name);
			length = read1(h);
			res->name = h->res.names.cnt;
			name = dnaEXTEND(h->res.names, length + 1);
			readN(h, length, name);
			name[length] = '\0';
			}
		}

	/* Read resource data lengths */
	for (i = 0; i < h->res.map.cnt; i++)
		{
		ResInfo *res = &h->res.map.array[i];
		bufSeek(h, res->offset);
		res->length = read4(h);
		if (res->type != POST_)
			res->offset += 4;
		}

	/* Process resource map */
	if (h->flags & DUMP_RES)
		{
		/* -r option; print resource map and exit */
		printResMap(h, origin);
		exit(0);
		}
	else if (h->arg.i != NULL)
		{
		/* -i option; look for specific sfnt resource */
		unsigned short id = (unsigned short)strtol(h->arg.i, NULL, 0);

		for (i = 0; i < h->res.map.cnt; i++)
			{
			ResInfo *res = &h->res.map.array[i];
			if (res->type == sfnt_ && res->id == id)
				{
				readsfnt(h, res->offset);
				return;
				}
			}
		fatal(h, "resource not found");
		}
	else
		{
		/* Look for sfnt/POST resources */
		for (i = 0; i < h->res.map.cnt; i++)
			{
			ResInfo *res = &h->res.map.array[i];
			switch (res->type)
				{
			case sfnt_:
				if (h->flags & EVERY_FONT)
					/* -y option; add sfnt */
					readsfnt(h, res->offset);
				else if (i + 1 == h->res.map.cnt || 
						 h->res.map.array[i + 1].type != sfnt_)
					{
					/* Singleton sfnt resource */
					readsfnt(h, res->offset);
					return;
					}
				else
					/* Multiple sfnt resources; print note */
					printNote(h, origin);
				break;
			case POST_:
				h->seg.refill = POSTRefill;
				addFont(h, src_Type1, 0, res->offset);
				return;
				}
			}
		}
	}

/* ----------------------- AppleSingle/Double Formats ---------------------- */

/* Process AppleSingle/Double format data. */
static void doASDFormats(txCtx h, ctlTag magic)
	{
	char junk[16];
	long i;

	h->asd.magic = magic;
	h->asd.version = read4(h);

	/* Skip filler */
	readN(h, sizeof(junk), junk);

	/* Read number of entries */
	dnaSET_CNT(h->asd.entries, read2(h));

	/* Read entry descriptors */
	for (i = 0; i < h->asd.entries.cnt; i++)
		{
		EntryDesc *entry = &h->asd.entries.array[i];
		entry->id     = read4(h);
		entry->offset = read4(h);
		entry->length = read4(h);
		}

	if (h->flags & DUMP_ASD)
		{
		/* -R option; print AppleSingle/Double data */
		printf("### %s Format, Version %1.1f\n"
			   "\n",
			   (h->asd.magic == sig_AppleSingle)? "AppleSingle": "AppleDouble",
			   h->asd.version/65536.0);
		
		printf("Id  Offset   Length   Description\n"
			   "-- -------- -------- -------------\n");

		for (i = 0; i < h->asd.entries.cnt; i++)
			{
			static char *desc[] =
			{
				/* 00 */	"--unknown--",
				/* 01 */	"Data Fork",
				/* 02 */	"Resource Fork",
				/* 03 */	"Real Name",
				/* 04 */	"Comment",
				/* 05 */	"Icon, B&W",
				/* 06 */	"Icon, Color",
				/* 07 */	"File Info (old format)",
				/* 08 */	"File Dates Info",
				/* 09 */	"Finder Info",
				/* 10 */	"Macintosh File Info",
				/* 11 */	"ProDOS File Info",
				/* 12 */	"MS-DOS File Info",
				/* 13 */	"Short Name",
				/* 14 */	"AFP File Info",
				/* 15 */	"Directory ID",
			};
			EntryDesc *entry = &h->asd.entries.array[i];
			printf("%02lx %08lx %08lx %s\n",
				   entry->id, entry->offset, entry->length,
				   (entry->id < ARRAY_LEN(desc))? 
				   desc[entry->id]: "--unknown--");
			}
		exit(0);
		}
	else
		for (i = 0; i < h->asd.entries.cnt; i++)
			{
			EntryDesc *entry = &h->asd.entries.array[i];
			if (entry->length > 0)
				switch (entry->id)
					{
				case 1:
					/* Data fork (AppleSingle); see if it's an sfnt */
					readsfnt(h, entry->offset);
					break;
				case 2:
					/* Resource fork (AppleSingle/Double) */
					bufSeek(h,  entry->offset + 4);
					doResMap(h, entry->offset);
					break;
					}
			}
	}

/* Scan source file for fonts and build font list. */
static void buildFontList(txCtx h)
{
	ctlTag sig;
    int fillErr = 0;
	h->fonts.cnt = 0;
    
	/* Initialize segment */
	h->seg.refill = NULL;
    
    if (h->src.stm.fp == NULL)
    {
        /* We get here only if h->file.src is a directory. Check if it is UFO font */
        char tempFileName[FILENAME_MAX];
        FILE* tempFP;
        sprintf(tempFileName, "%s/glyphs/contents.plist", h->file.src);
        tempFP = fopen(tempFileName, "rt");
        if (tempFP != NULL)
        {
            // it is a ufo font!
            fclose(tempFP);
            addFont(h, src_UFO, 0, 0);
        }
        else
        {
            fileError(h, h->src.stm.filename);
        }
    }
    else
    {
        /* Read first buffer */
        fillbuf(h, 0);
        /* Make 2-byte signature */
        sig = (ctlTag)read1(h)<<24;
        sig |= (ctlTag)read1(h)<<16;
        
        switch (sig)
        {
            case sig_PostScript0:
            case sig_PostScript1:
            case sig_PostScript2:
                addFont(h, src_Type1, 0, 0);
                break;
            case sig_PFB:
                h->seg.refill = PFBRefill;
                addFont(h, src_Type1, 0, 0);
                break;
            case sig_CFF:
            case sig_CFF2:
                addFont(h, src_CFF, 0, 0);
                break;
            default:
                /* Make 4-byte signature */
                sig |= read1(h)<<8;
                sig |= read1(h);
                switch (sig)
            {
                case sig_MacResource:
                    doResMap(h, 0);
                    break;
                case sig_AppleSingle:
                case sig_AppleDouble:
                    doASDFormats(h, sig);
                    break;
                default:
                    readsfnt(h, 0);
            }
        }
        
        if (h->fonts.cnt == 0)
        {
            if ((0 == strncmp(h->src.buf, "<font", 5)) || (0 == strncmp(h->src.buf, "<svg", 4) ))
                addFont(h, src_SVG, 0, 0);
        }
    }
	if (h->fonts.cnt == 0)
		fatal(h, "bad font file: %s", h->src.stm.filename);
}

/* ----------------------------- Usage and Help ---------------------------- */

/* Print usage information. */
static void usage(txCtx h)
	{
	static char *text[] =
		{
#include "usage.h"
		};
	printText(ARRAY_LEN(text), text);
	exit(0);
	}

/* Show help information. */
static void help(txCtx h)
	{
	if (h->flags & SEEN_MODE)
		/* Mode-specific help */
		switch (h->mode)
			{
		case mode_dump:
			dump_Help(h);
			break;
		case mode_ps:
			ps_Help(h);
			break;
		case mode_pdf:
			pdf_Help(h);
			break;
		case mode_afm:
			afm_Help(h);
			break;
		case mode_cff:
			cff_Help(h);
			break;
		case mode_cef:
			cef_Help(h);
			break;
		case mode_path:
			path_Help(h);
			break;
		case mode_mtx:
			mtx_Help(h);
			break;
		case mode_t1:
			t1_Help(h);
			break;
		case mode_svg:
			svg_Help(h);
			break;
        case mode_dcf:
            dcf_Help(h);
            break;
        case mode_ufow:
            ufo_Help(h);
            break;
			}
	else
		{
		/* General help */
		static char *text[] =
			{
#include "help.h"
			};
		printText(ARRAY_LEN(text), text);
		}
	exit(0); 
	}

/* Add arguments from script file. */
static void addArgs(txCtx h, char *filename)
	{
	int state;
	long i;
	size_t length;
	FILE *fp;
	char *start = NULL;	/* Suppress optimizer warning */

	/* Open script file */
	if ((fp = fopen(filename, "rb")) == NULL ||
		fseek(fp, 0, SEEK_END) == -1)
		fileError(h, filename);

	/* Size file and allocate buffer */
	length = ftell(fp) + 1;
	h->script.buf = memNew(h, length);
	
	/* Read whole file into buffer and close file */
	if (fseek(fp, 0, SEEK_SET) == -1 ||
		fread(h->script.buf, 1, length, fp) != length - 1 ||
		fclose(fp) == EOF)
		fileError(h, filename);

	h->script.buf[length - 1] = '\n';	/* Ensure termination */

	/* Parse buffer into args */
	state = 0;
	for (i = 0; i < (long)length; i++)
		{
		int c = h->script.buf[i] & 0xff;
		switch (state)
			{
		case 0:
			switch (c)
				{
			case ' ': case '\n': case '\t': case '\r': case '\f':
				break;
			case '#': 
				state = 1;
				break;
			case '"': 
				start = &h->script.buf[i + 1];
				state = 2; 
				break;
			default:  
				start = &h->script.buf[i];
				state = 3; 
				break;
				}
			break;
		case 1:	/* Comment */
			if (c == '\n' || c == '\r')
				state = 0;
			break;
		case 2:	/* Quoted string */
			if (c == '"')
				{
				h->script.buf[i] = '\0';	/* Terminate string */
				*dnaNEXT(h->script.args) = start;
				state = 0;
				}
			break;
		case 3:	/* Space-delimited string */
			if (isspace(c))
				{
				h->script.buf[i] = '\0';	/* Terminate string */
				*dnaNEXT(h->script.args) = start;
				state = 0;
				}
			break;
			}
		}
	}

/* Get version callback function. */
static void getversion(ctlVersionCallbacks *cb, long version, char *libname)
	{
	char version_buf[MAX_VERSION_SIZE];
	printf("    %-10s%s\n", libname, CTL_SPLIT_VERSION(version_buf, version));
	}

/* Print library version numbers. */
static void printVersions(txCtx h)
	{
	ctlVersionCallbacks cb;
	char version_buf[MAX_VERSION_SIZE];

	printf("Versions:\n"
		   "    tx        %s\n", CTL_SPLIT_VERSION(version_buf, TX_VERSION));
	
	cb.ctx = NULL;
	cb.called = 0;
	cb.getversion = getversion;

	abfGetVersion(&cb);
	cefGetVersion(&cb);
	cfrGetVersion(&cb);
	cfwGetVersion(&cb);
	ctuGetVersion(&cb);
	dnaGetVersion(&cb);
	pdwGetVersion(&cb);
	sfrGetVersion(&cb);
	t1rGetVersion(&cb);
	svrGetVersion(&cb);
	ttrGetVersion(&cb);
	t1wGetVersion(&cb);
    svwGetVersion(&cb);
    ufoGetVersion(&cb);
    ufwGetVersion(&cb);
    varreadGetVersion(&cb);

	exit(0);
	}

/* Setup new mode. */
static void setMode(txCtx h, int mode)
	{
	/* Initialize files */
	h->file.sr = NULL;
	h->file.sd = NULL;
	h->file.dd = NULL;
	strcpy(h->file.src, "-");
	strcpy(h->file.dst, "-");

	/* Begin new mode */
	switch (mode)
		{
	case mode_dump:
		dump_SetMode(h);
		break;
	case mode_ps:
		ps_SetMode(h);
		break;
	case mode_afm:
		afm_SetMode(h);
		break;
	case mode_path:
		path_SetMode(h);
		break;
	case mode_cff:
		cff_SetMode(h);
		break;
	case mode_cef:
		cef_SetMode(h);
		break;
	case mode_pdf:
		pdf_SetMode(h);
		break;
	case mode_mtx:
		mtx_SetMode(h);
		break;
	case mode_t1:
		t1_SetMode(h);
		break;
    case mode_svg:
        svg_SetMode(h);
        break;
    case mode_ufow:
        ufo_SetMode(h);
        break;
	case mode_dcf:
		dcf_SetMode(h);
		break;
		}

	h->flags |= SEEN_MODE;
	}

/* Match options. */
static int CTL_CDECL matchOpts(const void *key, const void *value)
	{
	return strcmp((char *)key, *(char **)value);
 	}

/* Return option index from key or opt_None if not found. */
static int getOptionIndex(char *key)
	{
	const char **optstr = 
		(const char **)bsearch(key, options, ARRAY_LEN(options), 
							   sizeof(options[0]), matchOpts);
	return (int)((optstr == NULL)? opt_None: optstr - options + 1);
	}

/* Process file. */
static void doFile(txCtx h, char *srcname)
	{
	long i;
	char *p;
    struct stat fileStat;
    int statErrNo;

	/* Set src name */
	if (h->file.sr != NULL)
		{
		sprintf(h->file.src, "%s/", h->file.sr);
		p = &h->file.src[strlen(h->file.src)];
		}
	else
		p = h->file.src;
	if (h->file.sd != NULL)
		sprintf(p, "%s/%s", h->file.sd, srcname);
	else
		strcpy(p, srcname);

	/* Open file */
        
    /* Need to first check if it is a directory-based font format, like UFO. */
    statErrNo = stat(h->src.stm.filename,  &fileStat);
    if (strcmp(h->src.stm.filename, "-") == 0)
        h->src.stm.fp = stdin;
    else if ((statErrNo == 0) && ((fileStat.st_mode & S_IFDIR) != 0))
    {
        /* maybe it is a dir-based font, like UFO. Will verify this in buildFontList(h) */
        h->src.stm.fp = NULL;
    }
    else
    {
        h->src.stm.fp = fopen(h->src.stm.filename, "rb");
		if (h->src.stm.fp == NULL)
            fileError(h, h->src.stm.filename);
    }
        
	h->src.print_file = 1;

	if (h->flags & SHOW_NAMES)
		{
		fflush(stdout);
		fprintf(stderr, "--- Filename: %s\n", h->src.stm.filename);
		}

	/* The font file we are reading may contain muliple fonts, e.g. a TTC or
	   multiple sfnt resources, so keep open until the last font processed */
	h->src.stm.flags |= STM_DONT_CLOSE;

	/* Read file and build font list */
	buildFontList(h);

	/* Process font list */
	for (i = 0; i < h->fonts.cnt; i++)
		{
		FontRec *rec = &h->fonts.array[i];

		if (i + 1 == h->fonts.cnt)
			h->src.stm.flags &= ~STM_DONT_CLOSE;
		
		h->src.type = rec->type;

		if (h->seg.refill != NULL)
			{	
			/* Prep source filter */
			h->seg.left = 0;
			h->src.next = h->src.end;
			}

		/* Process font according to type */
		switch (h->src.type)
			{
		case src_Type1:
			t1rReadFont(h, rec->offset);
			break;
		case src_OTF:
			h->cfr.flags |= CFR_NO_ENCODING;
			/* Fall through */
		case src_CFF:
			cfrReadFont(h, rec->offset, rec->iTTC);
			break;
		case src_TrueType:
			ttrReadFont(h, rec->offset, rec->iTTC);
			break;
		case src_SVG:
			svrReadFont(h, rec->offset);
			break;
		case src_UFO:
            ufoReadFont(h, rec->offset);
			break;
			}
		}

	h->arg.i = NULL;
	h->flags |= DONE_FILE;
	}

/* Process multi-file set. Return index of last used arg. */
static int doMultiFileSet(txCtx h, int argc, char *argv[], int i)
	{
	int filecnt = 0;

	h->dst.begset(h);
	for (; i < argc; i++)
		switch (getOptionIndex(argv[i]))
			{
		case opt_None:
			doFile(h, argv[i]);
			filecnt++;
			break;
		case opt_sd:
			if (++i == argc)
				fatal(h, "no argument for option (-sd)");
			h->file.sd = argv[i];
			break;
		case opt_sr:
			if (++i == argc)
				fatal(h, "no argument for option (-sr)");
			h->file.sr = argv[i];
			break;
		case opt_dd:
			if (++i == argc)
				fatal(h, "no argument for option (-dd)");
			h->file.dd = argv[i];
			break;
		default:
			goto finish;
			}

 finish:
	if (filecnt == 0)
		fatal(h, "empty list (-f)");

	h->dst.endset(h);
	return i - 1;
	}

/* Process single file set. */
static void doSingleFileSet(txCtx h, char *srcname)
	{
	h->dst.begset(h);
	doFile(h, srcname);
	h->dst.endset(h);
	}

/* Process auto-file set. Return index of last used arg. */
static int doAutoFileSet(txCtx h, int argc, char *argv[], int i)
	{
	int filecnt = 0;

	for (; i < argc; i++)
		switch (getOptionIndex(argv[i]))
			{
		case opt_None:
			doSingleFileSet(h, argv[i]);
			filecnt++;
			break;
		case opt_sd:
			if (++i == argc)
				fatal(h, "no argument for option (-sd)");
			h->file.sd = argv[i];
			break;
		case opt_sr:
			if (++i == argc)
				fatal(h, "no argument for option (-sr)");
			h->file.sr = argv[i];
			break;
		case opt_dd:
			if (++i == argc)
				fatal(h, "no argument for option (-dd)");
			h->file.dd = argv[i];
			break;
		default:
			goto finish;
			}

 finish:
	if (filecnt == 0)
		fatal(h, "empty list (-a/-A)");

	return i - 1;
	}

/* Parse argument list. */
static void parseArgs(txCtx h, int argc, char *argv[])
	{
	int i;
	char *arg;

	h->t1r.flags = 0; /* I initialize these here,as I need to set the std Encoding flags before calling setMode. */
	h->cfr.flags = 0;
	h->cfw.flags = 0;
	h->dcf.flags = DCF_AllTables|DCF_BreakFlowed;
	h->dcf.level = 5;
	h->svr.flags = 0;
	h->ufr.flags = 0;
	h->ufow.flags = 0;
    h->t1w.options = 0;
	
	for (i = 0; i < argc; i++)
		{
		int argsleft = argc - i - 1;
		arg = argv[i];
		switch (getOptionIndex(arg))
			{
		case opt_None:
			/* Not option, assume filename */
			if (argsleft > 0)
				{
				char *dstname = argv[i + 1];
				if (getOptionIndex(dstname) == opt_None)
					{
					if (argsleft >1 && getOptionIndex(argv[i + 2]) == opt_None)
						fatal(h, "too many file args [%s]", argv[i + 2]);
					dstFileSetName(h, dstname);
					i++;	/* Consume arg */
					}
				}
			doSingleFileSet(h, arg);
			break;
		case opt_dump:			/* mode selection options */
			setMode(h, mode_dump);
			break;
		case opt_ps:
			setMode(h, mode_ps);
			break;
		case opt_afm:
			setMode(h, mode_afm);
			break;
		case opt_path:
			setMode(h, mode_path);
			break;
        case opt_cff:
            setMode(h, mode_cff);
            break;
        case opt_cff2:
            h->cfw.flags |= CFW_WRITE_CFF2;
            setMode(h, mode_cff);
            break;
		case opt_cef:
			setMode(h, mode_cef);
			break;
		case opt_cefsvg:
			if (h->mode != mode_cef)
				goto wrongmode;
			h->arg.cef.flags |= CEF_WRITE_SVG;
			break;
		case opt_pdf:
			setMode(h, mode_pdf);
			break;
		case opt_mtx:
			setMode(h, mode_mtx);
			break;
		case opt_t1:
			setMode(h, mode_t1);
			break;
        case opt_svg:
            setMode(h, mode_svg);
            break;
        case opt_ufo:
            setMode(h, mode_ufow);
            break;
		case opt_bc:
            goto bc_gone;
			break;
		case opt_dcf:
			setMode(h, mode_dcf);
			break;
        case opt_altLayer:
            h->ufr.altLayerDir = argv[++i];
            break;
		case opt_l:
			switch (h->mode)
				{
			case mode_t1:
				h->t1w.flags &= ~T1W_ENCODE_MASK;
				h->t1w.flags |= T1W_ENCODE_ASCII;
				break;
			case mode_ps:
				h->abf.draw.flags |= ABF_NO_LABELS;
				break;
			default:
				goto wrongmode;
				}
			break;
		case opt_0:				/* dump/ps/path mode options */
			switch (h->mode)
				{
			case mode_dump:
				h->abf.dump.level = 0;
				break;
			case mode_ps:
				h->abf.draw.level = 0;
				break;
			case mode_path:
				h->arg.path.level = 0;
				break;
			case mode_mtx:
				h->mtx.level = 0;
				break;
			case mode_t1:
				h->t1w.flags &= ~T1W_TYPE_MASK;
				h->t1w.flags |= T1W_TYPE_HOST;
				break;
			case mode_dcf:
				h->dcf.level = 0;
				break;
			default:
				goto wrongmode;
				}
			break;
		case opt_1:
			switch (h->mode)
				{
			case mode_dump:
				h->abf.dump.level = 1;
				break;
			case mode_ps:
				h->abf.draw.level = 1;
				break;
			case mode_path:
				h->arg.path.level = 1;
				break;
			case mode_pdf:
				h->pdw.level = 1;
				break;
			case mode_mtx:
				h->mtx.level = 1;
				break;
			case mode_t1:
				h->t1w.flags &= ~T1W_TYPE_MASK;
				h->t1w.flags |= T1W_TYPE_BASE;
				break;
			case mode_dcf:
				h->dcf.level = 1;
				break;
			default:
				goto wrongmode;
				}
			break;
		case opt_2:
			switch (h->mode)
				{
			case mode_dump:
				h->abf.dump.level = 2;
				break;
			case mode_pdf:
				fatal(h, "unimplemented option (-2) for mode (-pdf)");
				h->pdw.level = 2;
				break;
			case mode_mtx:
				h->mtx.level = 2;
				break;
			case mode_t1:
				h->t1w.flags &= ~T1W_TYPE_MASK;
				h->t1w.flags |= T1W_TYPE_ADDN;
				break;
			default:
				goto wrongmode;
				}
			break;
		case opt_3:				/* dump mode options */
			switch (h->mode)
				{
			case mode_dump:
				h->abf.dump.level = 3;
				break;
			case mode_mtx:
				h->mtx.level = 3;
				break;
			default:
				goto wrongmode;
				}
			break;
		case opt_4:
			if (h->mode == mode_dump)
				h->abf.dump.level = 4;
			else
				goto wrongmode;
			break;
		case opt_5:
			switch (h->mode)
				{
			case mode_dump:
				h->abf.dump.level = 5;
				break;
			case mode_dcf:
				h->dcf.level = 5;
				break;
			default:
				goto wrongmode;
				}
			break;
		case opt_6:
			switch (h->mode)
				{
			case mode_dump:
				h->abf.dump.level = 6;
				break;
			default:
				goto wrongmode;
				}
			break;
		case opt_n:
            h->flags |= PATH_SUPRESS_HINTS;
            /* Setting the hint callbacks to NULL works for the most common case where the
             callbacks have already been assigned by setMode. Hwoever, in a number of cases, the call backs
             are assigned later, within beginFont. This, we need the flag, so we can do the right thing there.*/
            switch (h->mode)
            {
                case mode_ps:
                case mode_t1:
                case mode_cff:
                case mode_cef:
                case mode_svg:
                case mode_ufow:
                case mode_dump:
                    h->cb.glyph.stem = NULL;
                    h->cb.glyph.flex = NULL;
                    break;
                default:
                    goto wrongmode;
            }
			break;
      case opt_no_futile:
          switch (h->mode)
          {
              case mode_cff:
                  h->cfw.flags |= CFW_NO_FUTILE_SUBRS;
                  break;
              default:
                  goto wrongmode;
          }
          break;
        case opt_no_opt:
            switch (h->mode)
            {
                case mode_cff:
                    h->cfw.flags |= CFW_NO_OPTIMIZATION;
                    break;
                default:
                    goto wrongmode;
            }
            break;
		case opt__E:
			switch (h->mode)
				{
			case mode_cff:
				h->cfw.flags |= CFW_EMBED_OPT;
				break;
			case mode_t1:
				h->t1w.options |= T1W_WAS_EMBEDDED;
				break;
			default:
				goto wrongmode;
				}
			break;
		case opt_E:
			switch (h->mode)
				{
			case mode_cff:
				h->cfw.flags &= ~CFW_EMBED_OPT;
				break;
			case mode_t1:
				h->t1w.options &= ~T1W_WAS_EMBEDDED;
				break;
			default:
				goto wrongmode;
				}
			break;
		case opt__F:			/* cff mode options */
			if (h->mode != mode_cff)
				goto wrongmode;
			h->cfw.flags &= ~CFW_NO_FAMILY_OPT;
			break;
		case opt__O:
			if (h->mode != mode_cff)
				goto wrongmode;
			h->cfw.flags |= CFW_ROM_OPT;
			break;
		case opt_O:
			if (h->mode != mode_cff)
				goto wrongmode;
			h->cfw.flags &= ~CFW_ROM_OPT;
			break;
		case opt__S:
			switch (h->mode)
				{
			case mode_cff:
				h->cfw.flags |= CFW_SUBRIZE;
				break;
			case mode_t1:
				h->t1w.flags &= ~T1W_OTHERSUBRS_MASK;
				h->t1w.flags |= T1W_OTHERSUBRS_PROCSET;
				break;
			default:
				goto wrongmode;
				}
			break;
		case opt_S:
			switch (h->mode)
				{
			case mode_cff:
				h->cfw.flags &= ~CFW_SUBRIZE;
				break;
			case mode_t1:
				h->t1w.flags &= ~T1W_OTHERSUBRS_MASK;
				h->t1w.flags |= T1W_OTHERSUBRS_PRIVATE;
				break;
			default:
				goto wrongmode;
				}
			break;
		case opt__T:
			switch (h->mode)
				{
			case mode_cff:
				h->cfw.flags &= ~(CFW_NO_FAMILY_OPT|CFW_ENABLE_CMP_TEST);
				break;
			case mode_t1:
				h->t1w.flags &= ~T1W_ENABLE_CMP_TEST;
				break;
			default:
				goto wrongmode;
				}
			break;
        case opt_V:
			switch (h->mode)
				{
			case mode_cff:
			case mode_t1:
				h->flags &= ~PATH_REMOVE_OVERLAP;
				break;
			default:
				goto wrongmode;
				}
			break;
        case opt__V:
			switch (h->mode)
				{
			case mode_cff:
			case mode_t1:
				h->flags |= PATH_REMOVE_OVERLAP;
				break;
			default:
				goto wrongmode;
				}
			break;
		case opt_Z:
			/* Although CFW_NO_DEP_OPS is defined in cffwrite.h,
			* it is not used anywhere.
			*/
			/*
			if (h->mode != mode_cff)
				goto wrongmode;
			h->cfw.flags |= CFW_NO_DEP_OPS;
			*/
			h->t1r.flags |= T1R_UPDATE_OPS;
			h->cfr.flags |= CFR_UPDATE_OPS;
			break;
		case opt__Z:
			h->t1r.flags  &= ~T1R_UPDATE_OPS;
			h->cfr.flags  &= ~CFR_UPDATE_OPS;
			if (h->mode != mode_cff)
				goto wrongmode;
			h->cfw.flags &= ~CFW_NO_DEP_OPS;
			break;
		case opt__d:
			if (h->mode != mode_cff)
				goto wrongmode;
			h->cfw.flags |= CFW_WARN_DUP_HINTSUBS;
			break;
		case opt_d:
			switch (h->mode)
				{
			case mode_dump:
				h->t1r.flags |= T1R_UPDATE_OPS;
				h->cfr.flags |= CFR_UPDATE_OPS;
				break;
			case mode_ps:
				h->abf.draw.flags |= ABF_DUPLEX_PRINT;
				break;
			case mode_cff:
				h->cfw.flags &= ~CFW_WARN_DUP_HINTSUBS;
				break;
			default:
				goto wrongmode;
				}
			break;
		case opt_q:			/* t1 mode options */
			if (h->mode != mode_t1)
				goto wrongmode;
			else if (h->t1w.options & T1W_REFORMAT)
				goto t1clash;
			h->t1w.options |= T1W_NO_UID;
			break;
		case opt__q:
			if (h->mode != mode_t1)
				goto wrongmode;
			else if (h->t1w.options & T1W_REFORMAT)
				goto t1clash;
			h->t1w.options &= ~T1W_NO_UID;
			break;
		case opt_w:
			if (h->mode != mode_t1)
				goto wrongmode;
			else if (h->t1w.options & T1W_REFORMAT)
				goto t1clash;
			h->t1w.flags &= ~T1W_WIDTHS_ONLY;
			break;
		case opt__w:
			if (h->mode != mode_t1)
				goto wrongmode;
			else if (h->t1w.options & T1W_REFORMAT)
				goto t1clash;
			h->t1w.flags |= T1W_WIDTHS_ONLY;
			break;
		case opt_lf:
			if ((h->mode == mode_svg) ||
				((h->mode == mode_cef) && (h->arg.cef.flags & CEF_WRITE_SVG)))
				{
				h->svw.flags &= ~SVW_NEWLINE_MASK;
				h->svw.flags |= SVW_NEWLINE_UNIX;
				}
			else if (h->mode == mode_t1)
				{
				if (h->t1w.options & T1W_REFORMAT)
					goto t1clash;
				h->t1w.flags &= ~T1W_NEWLINE_MASK;
				h->t1w.flags |= T1W_NEWLINE_UNIX;
				}
			else
				goto wrongmode;
			break;
		case opt_cr:
			if ((h->mode == mode_svg) ||
				((h->mode == mode_cef) && (h->arg.cef.flags & CEF_WRITE_SVG)))
				{
				h->svw.flags &= ~SVW_NEWLINE_MASK;
				h->svw.flags |= SVW_NEWLINE_MAC;
				}
			else if (h->mode == mode_t1)
				{
				if (h->t1w.options & T1W_REFORMAT)
					goto t1clash;
				h->t1w.flags &= ~T1W_NEWLINE_MASK;
				h->t1w.flags |= T1W_NEWLINE_MAC;
				}
			else
				goto wrongmode;
			break;
		case opt_crlf:
			if ((h->mode == mode_svg) ||
				((h->mode == mode_cef) && (h->arg.cef.flags & CEF_WRITE_SVG)))
				{
				h->svw.flags &= ~SVW_NEWLINE_MASK;
				h->svw.flags |= SVW_NEWLINE_WIN;
				}
			else if (h->mode == mode_t1)
				{
				if (h->t1w.options & T1W_REFORMAT)
					goto t1clash;
				h->t1w.flags &= ~T1W_NEWLINE_MASK;
				h->t1w.flags |= T1W_NEWLINE_WIN;
				}
			else
				goto wrongmode;
			break;
		case opt_decid:
			if (h->mode != mode_t1)
				goto wrongmode;
			else if (h->t1w.options & T1W_REFORMAT)
				goto t1clash;
			h->t1w.options |= T1W_DECID;
			break;
		case opt_usefd:
			if (h->mode != mode_t1)
				goto wrongmode;
			else if (!argsleft)
				goto noarg;
			else
				{
				char *p;
				h->t1w.fd = strtol(argv[++i], &p, 0);
				if (*p != '\0' || h->t1w.fd < 0)
					goto badarg;
				}
			h->t1w.options |= T1W_USEFD;
			break;
		case opt_pfb:
			if (h->mode != mode_t1)
				goto wrongmode;
			else if (h->t1w.options & T1W_REFORMAT)
				goto t1clash;
			h->t1w.flags = (T1W_TYPE_HOST|
							T1W_ENCODE_BINARY|
							T1W_OTHERSUBRS_PRIVATE|
							T1W_NEWLINE_WIN);
			h->t1w.lenIV = 4;
			h->t1w.options |= T1W_REFORMAT;
			break;
		case opt_LWFN:
			if (h->mode != mode_t1)
				goto wrongmode;
			else if (h->t1w.options & T1W_REFORMAT)
				goto t1clash;
			h->t1w.flags = (T1W_TYPE_HOST|
							T1W_ENCODE_BINARY|
							T1W_OTHERSUBRS_PRIVATE|
							T1W_NEWLINE_MAC);
			h->t1w.lenIV = 4;
			h->t1w.options |= T1W_REFORMAT;
			break;
		case opt_z:				/* bc mode options */
            goto bc_gone;
			break;
		case opt_sha1:
            goto bc_gone;
			break;
		case opt_cmp:
            goto bc_gone;
			break;
		case opt_cube2:
			h->cfr.flags |= CFR_CUBE_RND;
			h->cfw.flags |= CFW_CUBE_RND;
		case opt_cube:
			h->t1r.flags |= T1R_IS_CUBE;
			h->cfr.flags |= CFR_IS_CUBE;
			h->t1w.flags |= T1W_IS_CUBE;
			h->cfw.flags |= CFW_IS_CUBE;
			switch (h->mode)
				{
			case mode_t1:
				h->t1w.flags |= T1W_IS_CUBE;
				break;
			case mode_cff:
				h->cfw.flags |= CFW_IS_CUBE;
				break;
			case mode_bc:
                goto bc_gone;
				break;
			case mode_dcf:
				h->dcf.flags |= DCF_IS_CUBE;
				break;
			case mode_pdf:
				h->dcf.flags |= DCF_IS_CUBE;
				h->t1r.flags |= T1R_FLATTEN_CUBE;
				h->cfr.flags |= CFR_FLATTEN_CUBE;
				break;
				}
			break;
		case opt_flatten_cube2:
			h->cfr.flags |= CFR_CUBE_RND;
			h->cfw.flags |= CFW_CUBE_RND;
		case opt_flatten_cube:
			h->t1r.flags |= T1R_IS_CUBE;
			h->cfr.flags |= CFR_IS_CUBE;
			h->t1r.flags |= T1R_FLATTEN_CUBE;
			h->cfr.flags |= CFR_FLATTEN_CUBE;
			switch (h->mode)
				{
			case mode_dcf:
				goto wrongmode;
				break;
			default:
				break;
				}
				break;
		case opt_c:
			switch (h->mode)
				{
			case mode_t1:
				h->t1w.flags &= ~T1W_ENCODE_MASK;
				h->t1w.flags |= T1W_ENCODE_ASCII85;
				break;
			case mode_bc:
                goto bc_gone;
				break;
			default:
 				goto wrongmode;
				}
			break;
		case opt_F:					/* Shared options */
			switch (h->mode)
				{
			case mode_cef:
				if (!argsleft)
					goto noarg;
				h->arg.cef.F = argv[++i];
				break;
			case mode_cff:
				h->cfw.flags |= CFW_NO_FAMILY_OPT;
				break;
			default:
				goto wrongmode;
				}
			break;
		case opt_T:
			switch (h->mode)
				{
			case mode_dcf:
				if (!argsleft)
					goto noarg;
				dcf_ParseTableArg(h, argv[++i]);
				break;
			case mode_cff:
				h->cfw.flags |= CFW_NO_FAMILY_OPT|CFW_ENABLE_CMP_TEST;
				break;
			case mode_t1:
				h->t1w.flags |= T1W_ENABLE_CMP_TEST;
				break;
			default:
				goto wrongmode;
				}
			break;
		case opt__b:
			if (h->mode != mode_cff)
				goto wrongmode;
			h->cfw.flags |= CFW_PRESERVE_GLYPH_ORDER;
			break;
		case opt_b:
			switch (h->mode)
				{
			case mode_t1:
				h->t1w.flags &= ~T1W_ENCODE_MASK;
				h->t1w.flags |= T1W_ENCODE_BINARY;
				break;
			case mode_cff:
				h->cfw.flags &= ~CFW_PRESERVE_GLYPH_ORDER;
				break;
			case mode_dcf:
				h->dcf.flags &= ~DCF_BreakFlowed;
				break;
			default:
				goto wrongmode;
				}
			break;
		case opt_e:
			switch (h->mode)
				{
			case mode_ps:
				h->abf.draw.flags |= ABF_SHOW_BY_ENC;
				break;
			case mode_t1:
				if (h->t1w.options & T1W_REFORMAT)
					goto t1clash;
				else if (!argsleft)
					goto noarg;
				else
					{
					char *p;
					h->t1w.lenIV = (int)strtol(argv[++i], &p, 0);
					if (*p != '\0')
						goto badarg;
					switch (h->t1w.lenIV)
						{
					case -1:
					case 0:
					case 1:
					case 4:
						break;
					default:
						goto badarg;
						}
					}
				break;
			case mode_bc:
                goto bc_gone;
				break;
			default:
				goto wrongmode;
				}
			break;
		case opt_gx:
			if ((h->flags & SUBSET_OPT) || (h->flags & SUBSET__EXCLUDE_OPT))
				goto subsetclash;
			h->flags |= SUBSET__EXCLUDE_OPT;
		case opt_g:
			if (!argsleft)
				goto noarg;
			else
				{
				char *p;
				
				if ( (h->arg.g.cnt > 0) && ((h->flags & SUBSET_OPT) || (h->flags & SUBSET__EXCLUDE_OPT)))
					goto subsetclash;

				/* Convert comma-terminated substrings to null-terminated*/
				h->arg.g.cnt = 1;
				h->arg.g.substrs = argv[++i];
				for (p = strchr(h->arg.g.substrs, ','); 
					 p != NULL; 
					 p = strchr(p, ','))
					{
					*p++ = '\0';
					h->arg.g.cnt++;
					}
				}
			h->flags |= SUBSET_OPT;
			break;
		case opt_gn0:
			if ((h->mode == mode_svg) ||
				((h->mode == mode_cef) && (h->arg.cef.flags & CEF_WRITE_SVG)))
				{
				h->svw.flags &= ~SVW_GLYPHNAMES_MASK;
				h->svw.flags |= SVW_GLYPHNAMES_NONE;
				}
			else
				goto wrongmode;
			break;
		case opt_gn1:
			if ((h->mode == mode_svg) ||
				((h->mode == mode_cef) && (h->arg.cef.flags & CEF_WRITE_SVG)))
				{
				h->svw.flags &= ~SVW_GLYPHNAMES_MASK;
				h->svw.flags |= SVW_GLYPHNAMES_NONASCII;
				}
			else
				goto wrongmode;
			break;
		case opt_gn2:
			if ((h->mode == mode_svg) ||
				((h->mode == mode_cef) && (h->arg.cef.flags & CEF_WRITE_SVG)))
				{
				h->svw.flags &= ~SVW_GLYPHNAMES_MASK;
				h->svw.flags |= SVW_GLYPHNAMES_ALL;
				}
			else
				goto wrongmode;
			break;
		case opt_abs:
			if ((h->mode == mode_svg) ||
				((h->mode == mode_cef) && (h->arg.cef.flags & CEF_WRITE_SVG)))
				{
				h->svw.flags |= SVW_ABSOLUTE;
				}
			else
				goto wrongmode;
			break;
		case opt_sa:
			if ((h->mode == mode_svg) ||
				((h->mode == mode_cef) && (h->arg.cef.flags & CEF_WRITE_SVG)))
				h->svw.flags |= SVW_STANDALONE;
			else
				goto wrongmode;
			break;
		case opt_N:
			h->flags |= SHOW_NAMES;
			break;
		case opt_p:
			if (!argsleft)
				goto noarg;
			else if (h->flags & SUBSET_OPT)
				goto subsetclash;
			h->arg.p = argv[++i];
			srand(0);
			h->flags |= SUBSET_OPT;
			break;
    case opt_pg:
      h->flags |= PRESERVE_GID;
      break;
		case opt_P:
			if (!argsleft)
				goto noarg;
			else if (h->flags & SUBSET_OPT)
				goto subsetclash;
			h->arg.P = argv[++i];
			seedtime();
			h->flags |= SUBSET_OPT;
			break;
		case opt_U:
			if (!argsleft)
				goto noarg;
			h->arg.U = argv[++i];
			break;

		case opt_UNC:
			h->flags |= NO_UDV_CLAMPING;
			break;
			
        case opt_fdx:
            if ((h->flags & SUBSET_OPT) || (h->flags & SUBSET__EXCLUDE_OPT))
                goto subsetclash;
            h->flags |= SUBSET__EXCLUDE_OPT;
        case opt_fd:
			if (!argsleft)
				goto noarg;
            else if ( (h->arg.g.cnt > 0) && ((h->flags & SUBSET_OPT) || (h->flags & SUBSET__EXCLUDE_OPT)))
                        goto subsetclash;
			else
				{
                    /* Convert comma-terminated substrings to null-terminated*/
                    char *p;
                    h->arg.g.cnt = 1;
                    h->arg.g.substrs = argv[++i];
                    for (p = strchr(h->arg.g.substrs, ',');
                         p != NULL;
                         p = strchr(p, ','))
					{
                        *p++ = '\0';
                        h->arg.g.cnt++;
					}
				}
			h->flags |= SUBSET_OPT;
            // Parse FD argument.
            parseFDSubset(h);
			break;
		case opt_i:
			if (!argsleft)
				goto noarg;
			h->arg.i = argv[++i];
			break;
		case opt_X:
			h->ttr.flags |= TTR_BOTH_PATHS;
			break;
		case opt_x:
			h->ttr.flags |= TTR_EXACT_PATH;
			break;
		case opt_o:				/* file options */
			if (!argsleft)
				goto noarg;
			dstFileSetName(h, argv[++i]);
			break;
		case opt_f:
			if (!argsleft)
				goto noarg;
			i = doMultiFileSet(h, argc, argv, i + 1);
			break;
		case opt_a:
			if (!argsleft)
				goto noarg;
			h->flags |= AUTO_FILE_FROM_FILE;
			i = doAutoFileSet(h, argc, argv, i + 1);
			h->flags &= ~AUTO_FILE_FROM_FILE;
			break;
		case opt_A:
			if (!argsleft)
				goto noarg;
			h->flags |= AUTO_FILE_FROM_FONT;
			i = doAutoFileSet(h, argc, argv, i + 1);
			h->flags &= ~AUTO_FILE_FROM_FONT;
			break;			
		case opt_dd:
			if (!argsleft)
				goto noarg;
			h->file.dd = argv[++i];
			break;
		case opt_sd:
			if (!argsleft)
				goto noarg;
			h->file.sd = argv[++i];
			break;
		case opt_sr:
			if (!argsleft)
				goto noarg;
			h->file.sr = argv[++i];
			break;
		case opt_std:
			h->t1w.flags |= T1W_FORCE_STD_ENCODING;
			h->cfw.flags |= CFW_FORCE_STD_ENCODING;
		case opt_r:
			h->flags |= DUMP_RES;
			break;
		case opt_R:
			h->flags |= DUMP_ASD;
			break;
		case opt_s:
			if (h->script.buf != NULL)
				fatal(h, "nested scripts not allowed (-s)");
			else
				fatal(h, "option must be last (-s)");
		case opt_t:
			h->t1r.flags |= T1R_DUMP_TOKENS;
			break;
		case opt_m:				/* Memory failure simulator */
			if (!argsleft)
				goto noarg;
			else
				{
				char *p = argv[++i];
				char *q;
				long cnt = strtol(p, &q, 0);
				if (*q != '\0')
					goto badarg;
				else if (*p == '-')
					/* Fail on specified call */
					h->failmem.iFail = -cnt;
				else if (cnt == 0)
					/* Report number of calls */
					h->failmem.iFail = FAIL_REPORT;
				else
					{
					/* Fail on random call */
					seedtime();
					h->failmem.iFail = randrange(cnt - 1);
					}
				}
			break;
        case opt_maxs:				/* set max number subrs. */
            if (!argsleft)
                goto noarg;
            else
            {
                char *p;
                char *q;
                p = argv[++i];
                h->cfw.maxNumSubrs = strtol(p, &q, 0);
                if (*q != '\0')
                    goto badarg;
            }
            break;
		case opt_u:
			usage(h);
		case opt_h:
		case opt_h1:
		case opt_h2:
		case opt_h3:
			help(h);
		case opt_v:
			printVersions(h);
		case opt_y:
			h->flags |= EVERY_FONT;
			break;
			}
		}

	if (!(h->flags & DONE_FILE))
		doSingleFileSet(h, "-");
	return;

 wrongmode:
	fatal(h, "wrong mode (%s) for option (%s)", h->modename, arg);
 noarg:
	fatal(h, "no argument for option (%s)", arg);
 badarg:
	fatal(h, "bad arg (%s)", arg);
 subsetclash:
	fatal(h, "options -g, -gx, -p, -P, or -fd are mutually exclusive");
 t1clash:
	fatal(h, "options -pfb or -LWFN may not be used with other options");
 bc_gone:
        fatal(h, "options -bc is no longer supported.");
	}

/* Return tail component of path. */
static char *tail(char *path)
	{
	char *p = strrchr(path, '/');
	if (p == NULL)
		p = strrchr(path, '\\');
	return (p == NULL)? path: p + 1;
	}

/* Initialize local subr info element. */
static void initLocal(void *ctx, long cnt, SubrInfo *info)
	{
	txCtx h = ctx;
	while (cnt--)
		{
		dnaINIT(h->ctx.dna, info->stemcnt, 300, 2000);
		info++;
		}
	}

/* Initialize context. */
static void txNew(txCtx h, char *progname)
	{
	ctlMemoryCallbacks cb;

	h->progname = progname;
	h->flags = 0;
	h->script.buf = NULL;

	h->arg.p = NULL;
	h->arg.P = NULL;
	h->arg.U = NULL;
	h->arg.i = NULL;
	h->arg.g.cnt = 0;
	h->arg.path.level = 0;

	h->src.print_file = 0;
	h->t1r.ctx = NULL;
	h->cfr.ctx = NULL;
	h->ttr.ctx = NULL;
	h->ttr.flags = 0;
    h->cfw.ctx = NULL;
    h->cfw.maxNumSubrs = 0; /* 0 is translated to the MAX_NUMBER_SUBRS defined in the cffWrite module. */
	h->cef.ctx = NULL;
	h->abf.ctx = NULL;
	h->pdw.ctx = NULL;
	h->t1w.ctx = NULL;
    h->svw.ctx = NULL;
    h->svw.flags = 0;
    h->svr.ctx = NULL;
    h->svr.flags = 0;
    h->ufr.ctx = NULL;
    h->ufr.flags = 0;
    h->ufow.ctx = NULL;
    h->ufow.flags = 0;
    h->ufr.altLayerDir = NULL;
	h->ctx.sfr = NULL;

	memInit(h);	
	stmInit(h);

	/* Initialize dynarr library */
	cb.ctx 		= h;
	cb.manage 	= safeManage;
	h->ctx.dna	= dnaNew(&cb, DNA_CHECK_ARGS);
	if (h->ctx.dna == NULL)
		fatal(h, "can't init dynarr lib");

	h->failmem.iCall = 0;	/* Reset call index */

	dnaINIT(h->ctx.dna, h->src.glyphs, 256, 768);
	dnaINIT(h->ctx.dna, h->src.exclude, 256, 768);
    dnaINIT(h->ctx.dna, h->src.widths, 256, 768);
    dnaINIT(h->ctx.dna, h->src.streamStack, 10, 10);
	dnaINIT(h->ctx.dna, h->fonts, 1, 10);
	dnaINIT(h->ctx.dna, h->subset.glyphs, 256, 768);
	dnaINIT(h->ctx.dna, h->subset.args, 250, 500);
	dnaINIT(h->ctx.dna, h->res.map, 30, 30);
	dnaINIT(h->ctx.dna, h->res.names, 50, 100);
	dnaINIT(h->ctx.dna, h->asd.entries, 10, 10);
	dnaINIT(h->ctx.dna, h->script.args, 200, 3000);
	dnaINIT(h->ctx.dna, h->cef.subset, 256, 768);
	dnaINIT(h->ctx.dna, h->cef.gnames, 256, 768);
	dnaINIT(h->ctx.dna, h->cef.lookup, 256, 768);
	dnaINIT(h->ctx.dna, h->t1w.gnames, 2000, 80000);
	dnaINIT(h->ctx.dna, h->dcf.global.stemcnt, 300, 2000);
    dnaINIT(h->ctx.dna, h->dcf.local, 1, 15);
    dnaINIT(h->ctx.dna, h->dcf.varRegionInfo, 1, 15);
	h->dcf.local.func = initLocal;
    dnaINIT(h->ctx.dna, h->cmap.encoding, 1, 1);
    dnaINIT(h->ctx.dna, h->fd.fdIndices, 16, 16);
	dnaINIT(h->ctx.dna, h->cmap.segment, 1, 1);
	dnaINIT(h->ctx.dna, h->dcf.glyph, 256, 768);

	setMode(h, mode_dump);

	/* Clear the SEEN_MODE bit after setting the default mode */
	h->flags = 0;
	}

/* Free context. */
static void txFree(txCtx h)
	{
	long i;

	memFree(h, h->script.buf);
	dnaFREE(h->src.glyphs);
	dnaFREE(h->src.exclude);
    dnaFREE(h->src.widths);
    dnaFREE(h->src.streamStack);
	dnaFREE(h->fonts);
	dnaFREE(h->subset.glyphs);
	dnaFREE(h->subset.args);
	dnaFREE(h->res.map);
	dnaFREE(h->res.names);
	dnaFREE(h->asd.entries);
	dnaFREE(h->script.args);
	dnaFREE(h->cef.subset);
	dnaFREE(h->cef.gnames);
	dnaFREE(h->cef.lookup);
	dnaFREE(h->t1w.gnames);
	dnaFREE(h->dcf.global.stemcnt);
	for (i = 0; i < h->dcf.local.size; i++)
		dnaFREE(h->dcf.local.array[i].stemcnt);
    dnaFREE(h->dcf.local);
    dnaFREE(h->dcf.varRegionInfo);
        
	dnaFREE(h->dcf.glyph);
    dnaFREE(h->cmap.encoding);
    dnaFREE(h->fd.fdIndices);
	dnaFREE(h->cmap.segment);
	if (h->t1r.ctx != NULL)
		t1rFree(h->t1r.ctx);
	cfrFree(h->cfr.ctx);
	ttrFree(h->ttr.ctx);
	cfwFree(h->cfw.ctx);
	cefFree(h->cef.ctx);
	pdwFree(h->pdw.ctx);
	t1wFree(h->t1w.ctx);
	svwFree(h->svw.ctx);
	svrFree(h->svr.ctx);
	ufoFree(h->ufr.ctx);
	ufwFree(h->ufow.ctx);
	sfrFree(h->ctx.sfr);

	stmFree(h, &h->src.stm);
	stmFree(h, &h->dst.stm);
	stmFree(h, &h->cef.src);
	stmFree(h, &h->cef.tmp0);
	stmFree(h, &h->cef.tmp1);
	stmFree(h, &h->t1r.tmp);
	stmFree(h, &h->cfw.tmp);
	stmFree(h, &h->t1w.tmp);
	/* Don't close debug streams because they use stderr */

	dnaFree(h->ctx.dna);
	free(h);
	}

/* Main program. */
int CTL_CDECL main(int argc, char *argv[])
	{
	txCtx h;
	char *progname;
#if PLAT_MAC
	argc = ccommand(&argv);
	(void)__reopen(stdin);	/* Change stdin to binary mode */
#endif /* PLAT_MAC */

#if PLAT_WIN
	/* The Microsoft standard C-Library opens stderr in buffered mode in
	   contravention of the C standard. The following code establishes the
	   correct unbuffered mode */
	(void)setvbuf(stderr, NULL, _IONBF, 0);
#endif /* PLAT_WIN */
	
	/* Get program name */
	progname = tail(argv[0]);
	--argc;
	++argv;

	/* Allocate program context */
	h = malloc(sizeof(struct txCtx_));
	if (h == NULL)
		{
		fprintf(stderr, "%s: out of memory\n", progname);
		return EXIT_FAILURE;
		}

	txNew(h, progname);

	if (argc > 1 && getOptionIndex(argv[argc - 2]) == opt_s)
		{
		/* Option list ends with script option */
		int i;

		/* Copy args preceeding -s */
		for (i = 0; i < argc - 2; i++)
			*dnaNEXT(h->script.args) = argv[i];

		/* Add args from script file */
		addArgs(h, argv[argc - 1]);

		parseArgs(h, h->script.args.cnt, h->script.args.array);
		}
	else
		parseArgs(h, argc, argv);

	if (h->failmem.iFail == FAIL_REPORT)
		{
		fflush(stdout);
		fprintf(stderr, "mem_manage() called %ld times in this run.\n",
				h->failmem.iCall);
		}
	txFree(h);

	return 0;
	}<|MERGE_RESOLUTION|>--- conflicted
+++ resolved
@@ -107,7 +107,6 @@
 #define sig_UFO            CTL_TAG('<',  '?','x','m')
 /* Generate n-bit mask */
 #define N_BIT_MASK(n)	(~(~0UL<<(n)))
-enum { MAX_VERSION_SIZE = 100 };
 
 typedef struct txCtx_ *txCtx;/* tx program context */
 
@@ -519,6 +518,7 @@
 		ctlStreamCallbacks stm;
 		abfGlyphCallbacks glyph;
 		abfGlyphBegCallback saveGlyphBeg;
+		abfGlyphWidthCallback saveGlyphWidth;
     abfGlyphCallbacks save;
     int selected;
 		} cb;
@@ -695,22 +695,21 @@
 and return its pointer */
 static FILE *_tmpfile()
 	{
+	FILE *fp = NULL;
 #ifdef _WIN32
-	FILE *fp = NULL;
-	char* tempname;
-	int flags, mode;
+	char* tempname = NULL;
+	int fd, flags, mode;
 	flags = _O_BINARY|_O_CREAT|_O_EXCL|_O_RDWR|_O_TEMPORARY;
 	mode = _S_IREAD | _S_IWRITE;
 	tempname = _tempnam(NULL, "tx_tmpfile");
 	if(tempname != NULL)
 		{
-		int fd = _open(tempname, flags, mode);
+		fd = _open(tempname, flags, mode);
 		if (fd != -1)
 			fp = _fdopen(fd, "w+b");
 		free(tempname);
 		}
 #else
-	FILE *fp;
 	/* Use the default tmpfile on non-Windows platforms */
 	fp = tmpfile();
 #endif
@@ -771,9 +770,9 @@
 /* Write to tmp stream. */
 static size_t tmp_write(Stream *s, size_t count, char *ptr)
 	{
+	size_t length;
 	if (s->pos < TMPSIZE)
 		{
-		size_t length;
 		/* Writing to buffer */
 		length = TMPSIZE - s->pos;
 		if (length > count)
@@ -888,10 +887,10 @@
 		break;
     case UFW_DST_STREAM_ID:
     {
+        char buffer[FILENAME_MAX];
         
        if (cb->clientFileName != NULL)
         {
-			char buffer[FILENAME_MAX];
             sprintf(buffer, "%s/%s", h->file.dst, cb->clientFileName);
             s = &h->dst.stm;
             
@@ -3074,8 +3073,9 @@
 	else
 		sprintf(gname, "cid%hu", info->cid);
     nameLen = strlen(gname) + 1;
-    if ((h->t1w.gnames.size) < (h->t1w.gnames.cnt + nameLen))
+    if (((unsigned long)h->t1w.gnames.size) < (h->t1w.gnames.cnt + nameLen))
     {
+        t1wCtx g = h->t1w.ctx;
         dnaINDEX(h->t1w.gnames,h->t1w.gnames.size + nameLen);
          /* Update all the gname ptrs, as we just moved h->t1w.gnames.array,and all the info->gname.ptr are invalid. */
         t1wUpdateGlyphNames(h->t1w.ctx, h->t1w.gnames.array);
@@ -3348,7 +3348,7 @@
 	write2(tmp, (unsigned short)maplen);
 
 	/* Write type list */
-	write2(tmp, 0);
+	write2(tmp, 1 - 1);
 	write4(tmp, CTL_TAG('P','O','S','T'));
 	write2(tmp, (unsigned short)(rescnt - 1));
 	write2(tmp, TYPE_LIST_LEN);
@@ -3752,6 +3752,8 @@
 /* Begin new glyph definition. */
 static int ufw_GlyphBeg(abfGlyphCallbacks *cb, abfGlyphInfo *info)
 {
+	txCtx h = cb->indirect_ctx;
+    
 	return ufwGlyphCallbacks.beg(cb, info);
 }
 
@@ -3760,6 +3762,7 @@
 {
     struct stat fileStat;
     int statErrNo;
+    char buffer[FILENAME_MAX];
 
 	h->cb.glyph.beg = ufw_GlyphBeg;
 	h->cb.glyph.indirect_ctx = h;
@@ -3778,7 +3781,6 @@
     }
     else
     {
-		char buffer[FILENAME_MAX];
         mkdir_tx(h, h->dst.stm.filename);
         if (h->ufr.altLayerDir != NULL)
             sprintf(buffer, "%s/%s", h->file.dst, h->ufr.altLayerDir);
@@ -4707,12 +4709,12 @@
 		break;
 	default:
 		{
+		long gid;
+		long i;
 
 		dumpTagLine(h, "Encoding", region);
 		if (h->dcf.level > 0)
 			{
-			long gid;
-			long i;
 			long cnt;
 			unsigned char fmt;
 			
@@ -4786,13 +4788,13 @@
 		break;		
 	default:
 		{
+		long i;
+		long gid;
 
 		dumpTagLine(h, "Charset", region);
 		if (h->dcf.level > 0)
 			{
 			unsigned char fmt;
-			long i;
-			long gid;
 			
 			bufSeek(h, region->begin);
 			fmt = read1(h);
@@ -4840,13 +4842,11 @@
 /* Dump VarStore table. */
 static void dcf_getvsIndices(txCtx h, const ctlRegion *region)
 {
+    unsigned short length, format;
     unsigned int i = 0;
-<<<<<<< HEAD
-=======
     FILE *fp = h->dst.stm.fp;
 
     unsigned long regionListOffset;
->>>>>>> 3e043614
     unsigned short ivdSubtableCount;
     dnaDCL(unsigned long, ivdSubtableOffsets);
     long ivsStart = region->begin + 2;
@@ -4854,10 +4854,10 @@
     if (region->begin <= 0)
         return;
     bufSeek(h, region->begin);
-    read2(h); /* length */
-    read2(h); /* format */
+    length = read2(h);
+    format =read2(h);
     
-    read4(h); /* regionListOffset */
+    regionListOffset = read4(h);
     ivdSubtableCount = read2(h);
     
     dnaINIT(h->ctx.dna, ivdSubtableOffsets, ivdSubtableCount, ivdSubtableCount);
@@ -4870,13 +4870,15 @@
     
     /* item variation data list */
     for (i = 0; i < ivdSubtableCount; i++) {
+        unsigned short  itemCount;
+        unsigned short  shortDeltaCount;
         unsigned short regionIndexCount;
         RegionInfo *regionIndexCountEntry;
         
         bufSeek(h, ivsStart + ivdSubtableOffsets.array[i]);
         
-        read2(h); /* itemCount */
-        read2(h); /* shortDeltaCount*/
+        itemCount = read2(h);
+        shortDeltaCount = read2(h);
         regionIndexCount = read2(h);
         regionIndexCountEntry = dnaNEXT(h->dcf.varRegionInfo);
         regionIndexCountEntry->regionCount = regionIndexCount;
@@ -4888,6 +4890,8 @@
 
 static void dcf_DumpVarStore(txCtx h, const ctlRegion *region)
 {
+    unsigned short length;
+    unsigned int i = 0;
     
     FILE *fp = h->dst.stm.fp;
     
@@ -4899,8 +4903,6 @@
         return;
     else
     {
-		unsigned short length;
-		unsigned int i = 0;
         unsigned long regionListOffset;
         unsigned short ivdSubtableCount;
         dnaDCL(unsigned long, ivdSubtableOffsets);
@@ -4923,7 +4925,7 @@
         fprintf(fp, "--- subtableOffsets[index]={offset}\n");
         for (i = 0; i < ivdSubtableCount; i++) {
             ivdSubtableOffsets.array[i] = read4(h);
-            fprintf(fp, "[%u]={%08lx}\n", i, ivdSubtableOffsets.array[i]);
+            fprintf(fp, "[%d]={%08lx}\n", i, ivdSubtableOffsets.array[i]);
         }
 
         bufSeek(h, ivsStart + regionListOffset);
@@ -4940,7 +4942,7 @@
                 float start = ((float)read2(h))/(1<<14);
                 float peak = ((float)read2(h))/(1<<14);
                 float end = ((float)read2(h))/(1<<14);
-                fprintf(fp, "[%u,%u]={%g,%g,%g}\n", i, axis, start, peak, end);
+                fprintf(fp, "[%d,%d]={%g,%g,%g}\n", i, axis, start, peak, end);
             }
         }
 
@@ -4951,7 +4953,7 @@
             unsigned short regionIndexCount;
             unsigned short  r, t;
 
-            fprintf(fp, "--- VarStoreSubtable[%u]\n", i);
+            fprintf(fp, "--- VarStoreSubtable[%d]\n", i);
 
             bufSeek(h, ivsStart + ivdSubtableOffsets.array[i]);
 
@@ -5460,6 +5462,7 @@
 		}
 
 	/* Trim array to specified percentage */
+	i = h->subset.glyphs.cnt;
 	h->subset.glyphs.cnt = (long)(percent/100.0*h->subset.glyphs.cnt + 0.5);
 	if (h->subset.glyphs.cnt == 0)
 		h->subset.glyphs.cnt = 1;
@@ -5608,6 +5611,8 @@
 	are not such glyphs, it returns. Else, it then proceeds to build the glyph list arg in
 	makeSubsetArgList() */
 	
+    long i;
+    
     if (h->flags & SHOW_NAMES)
     {
         fflush(stdout);
@@ -5657,7 +5662,6 @@
 		{
 		char *p;
 		char *q;
-		long i;
 
 		/* Print subset */
 		fprintf(stderr,
@@ -5906,11 +5910,13 @@
 /* Read format 12 Unicode cmap. Assumes format field already read. */
 static void readCmap14(txCtx h)
 {
+    unsigned long numVarSelectorRecords;
+    
     /* Skip format and length fields */
     (void)read2(h);
     (void)read4(h);
     
-    read4(h); /* numVarSelectorRecords */
+    numVarSelectorRecords = read4(h);
     
     /* Not yet implemented - not sure it is worth the effort: spot and ttx are more useful outputs for this Unicode format. */
     return;
@@ -6345,12 +6351,11 @@
     /* sfrGetNextTTCOffset() returns 0 when it is asked to get the next offset after the last real font,
     so it serves effectively as a test for iterating through all the fonts in the TTC.
      */
-	long i;
+	long i,j;
     long offset;
     
 	if (h->arg.i != NULL)
     {
-		int j;
 		i = strtol(h->arg.i, NULL, 0);
 		if (i < 0)
 			fatal(h, "bad TTC index (-i)");
@@ -6500,10 +6505,16 @@
 	/* Macintosh resource structures */
 	struct
 		{
+		unsigned long dataOffset;
 		unsigned long mapOffset;
+		unsigned long dataLength;
+		unsigned long mapLength;
 		} header;
 	struct
 		{
+		char reserved1[16];
+		unsigned long reserved2;
+		unsigned short reserved3;
 		unsigned short attrs;
 		unsigned short typeListOffset;
 		unsigned short nameListOffset;
@@ -6670,6 +6681,25 @@
 /* Process AppleSingle/Double format data. */
 static void doASDFormats(txCtx h, ctlTag magic)
 	{
+	static char *desc[] =
+		{
+		/* 00 */	"--unknown--",
+		/* 01 */	"Data Fork",
+		/* 02 */	"Resource Fork",
+		/* 03 */	"Real Name",
+		/* 04 */	"Comment",
+		/* 05 */	"Icon, B&W",
+		/* 06 */	"Icon, Color",
+		/* 07 */	"File Info (old format)",
+		/* 08 */	"File Dates Info",
+		/* 09 */	"Finder Info",
+		/* 10 */	"Macintosh File Info",
+		/* 11 */	"ProDOS File Info",
+		/* 12 */	"MS-DOS File Info",
+		/* 13 */	"Short Name",
+		/* 14 */	"AFP File Info",
+		/* 15 */	"Directory ID",
+		};
 	char junk[16];
 	long i;
 
@@ -6704,25 +6734,6 @@
 
 		for (i = 0; i < h->asd.entries.cnt; i++)
 			{
-			static char *desc[] =
-			{
-				/* 00 */	"--unknown--",
-				/* 01 */	"Data Fork",
-				/* 02 */	"Resource Fork",
-				/* 03 */	"Real Name",
-				/* 04 */	"Comment",
-				/* 05 */	"Icon, B&W",
-				/* 06 */	"Icon, Color",
-				/* 07 */	"File Info (old format)",
-				/* 08 */	"File Dates Info",
-				/* 09 */	"Finder Info",
-				/* 10 */	"Macintosh File Info",
-				/* 11 */	"ProDOS File Info",
-				/* 12 */	"MS-DOS File Info",
-				/* 13 */	"Short Name",
-				/* 14 */	"AFP File Info",
-				/* 15 */	"Directory ID",
-			};
 			EntryDesc *entry = &h->asd.entries.array[i];
 			printf("%02lx %08lx %08lx %s\n",
 				   entry->id, entry->offset, entry->length,
@@ -6765,7 +6776,7 @@
     {
         /* We get here only if h->file.src is a directory. Check if it is UFO font */
         char tempFileName[FILENAME_MAX];
-        FILE* tempFP;
+        FILE* tempFP = NULL;
         sprintf(tempFileName, "%s/glyphs/contents.plist", h->file.src);
         tempFP = fopen(tempFileName, "rt");
         if (tempFP != NULL)
@@ -6977,18 +6988,16 @@
 /* Get version callback function. */
 static void getversion(ctlVersionCallbacks *cb, long version, char *libname)
 	{
-	char version_buf[MAX_VERSION_SIZE];
-	printf("    %-10s%s\n", libname, CTL_SPLIT_VERSION(version_buf, version));
+	printf("    %-10s%d.%d.%d\n", libname, CTL_SPLIT_VERSION(version));
 	}
 
 /* Print library version numbers. */
 static void printVersions(txCtx h)
 	{
 	ctlVersionCallbacks cb;
-	char version_buf[MAX_VERSION_SIZE];
 
 	printf("Versions:\n"
-		   "    tx        %s\n", CTL_SPLIT_VERSION(version_buf, TX_VERSION));
+		   "    tx        %d.%d.%d\n", CTL_SPLIT_VERSION(TX_VERSION));
 	
 	cb.ctx = NULL;
 	cb.called = 0;
