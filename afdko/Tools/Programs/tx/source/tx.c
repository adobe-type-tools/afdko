/* Copyright 2014 Adobe Systems Incorporated (http://www.adobe.com/). All Rights Reserved.
This software is licensed as OpenSource, under the Apache License, Version 2.0. This license is available at: http://opensource.org/licenses/Apache-2.0. */

/*
 * Type eXchange. 
 */

#include "ctlshare.h"

#define TX_VERSION CTL_MAKE_VERSION(1,0,72)

#include "cfembed.h"
#include "cffread.h"
#include "cffwrite.h"
#include "ctutil.h"
#include "dynarr.h"
#include "pdfwrite.h"
#include "sfntread.h"
#include "t1read.h"
#include "ttread.h"
#include "t1write.h"
#include "svread.h"
#include "svgwrite.h"
#include "uforead.h"
#include "ufowrite.h"
#include "varread.h"
#include "txops.h"
#include "dictops.h"
#include "abfdesc.h"
#include "supportframepixeltypes.h"
#include "sha1.h"

#undef global	/* Remove conflicting definition from buildch */

#if PLAT_SUN4
#include "sun4/fixstdio.h"
#include "sun4/fixstdlib.h"
#else /* PLAT_SUN4 */
#include <stdio.h>
#include <stdlib.h>
#endif  /* PLAT_SUN4 */

#if PLAT_MAC
#include <console.h>
#include <file_io.h>
#endif /* PLAT_MAC */

#include <stdarg.h>
#include <string.h>
#include <errno.h>
#include <ctype.h>
#include <math.h>
#include <sys/stat.h>
#include <limits.h>

#if _WIN32
#include <fcntl.h>
#include <io.h>
#define stat _stat
#define S_IFDIR _S_IFDIR
#include <direct.h> /* to get _mkdir() */
#include <time.h>
#else
#include <sys/time.h>
#endif

/* -------------------------------- Options -------------------------------- */

/* Note: options.h must be ascii sorted by option string */

enum					/* Option enumeration */
	{
	opt_None,			/* Not an option */
#define DCL_OPT(string,index)	index,
#include "options.h"
	opt_Count
	};

static const char *options[] =
	{
#undef DCL_OPT
#define DCL_OPT(string,index)	string,
#include "options.h"
	};

/* ----------------------- Miscellaneous Definitions ----------------------- */

#define ARRAY_LEN(t) 	(sizeof(t)/sizeof((t)[0]))

/* Predefined tags */
#define CID__	CTL_TAG('C','I','D',' ')	/* sfnt-wrapped CID table */
#define POST_	CTL_TAG('P','O','S','T')	/* Macintosh POST resource */
#define TYP1_	CTL_TAG('T','Y','P','1')	/* GX Type 1 sfnt table */
#define sfnt_	CTL_TAG('s','f','n','t')	/* sfnt resource */

/* File signatures */
#define sig_PostScript0	CTL_TAG('%',  '!',0x00,0x00)
#define sig_PostScript1	CTL_TAG('%',  'A',0x00,0x00)	/* %ADO... */
#define sig_PostScript2	CTL_TAG('%',  '%',0x00,0x00)	/* %%... */
#define sig_PFB   	   	((ctlTag)0x80010000)
#define sig_CFF		   	((ctlTag)0x01000000)
#define sig_CFF2		   	((ctlTag)0x02000000)
#define sig_OTF		   	CTL_TAG('O','T','T','O')
#define sig_MacResource	((ctlTag)0x00000100)
#define sig_AppleSingle	((ctlTag)0x00051600)
#define sig_AppleDouble	((ctlTag)0x00051607)
#define sig_UFO            CTL_TAG('<',  '?','x','m')
/* Generate n-bit mask */
#define N_BIT_MASK(n)	(~(~0UL<<(n)))
enum { MAX_VERSION_SIZE = 100 };

typedef struct txCtx_ *txCtx;/* tx program context */

typedef struct				/* Macintosh resource info */
	{
	ctlTag type; 
	unsigned short id;
	unsigned long name;		/* Name offset then name index */
	unsigned char attrs;
	unsigned long offset;	/* Offset to resource data (excludes length) */
	unsigned long length;	/* Length of resource data */
	} ResInfo;

typedef struct				/* AppleSingle/Double entry descriptor */
	{
	unsigned long id;
	long offset;
	unsigned long length;
	} EntryDesc;

typedef struct				/* Glyph name to Unicode value mapping */
	{
	char *gname;
	unsigned short uv;
	} Name2UV;

enum						/* Stream types */
	{
	stm_Src,				/* Source */
	stm_Dst,				/* Destination */
	stm_Tmp,				/* Temporary */
	stm_Dbg					/* Debug */
	};

#define TMPSIZE	50000		/* Temporary stream buffer size */

typedef struct				/* Data stream */
	{
	short type;
	short flags;
#define STM_TMP_ERR		(1<<0)	/* Temporary stream error occured */
#define STM_DONT_CLOSE	(1<<1)	/* Don't close stream */
	char *filename;
	FILE *fp;
	char *buf;
	size_t pos;				/* Tmp stream position */
	} Stream;

typedef struct				/* Font record */
	{
	int type;				/* Font technology type */
	int iTTC;				/* TrueType Collection index */
	long offset;			/* File offset */
	} FontRec;

typedef struct				/* CFF subr data */
	{
	unsigned long count;
	unsigned char offSize;
	unsigned long offset;	/* Offset array base */
	unsigned long dataref;
	dnaDCL(unsigned char, stemcnt);	/* Per-subr stem count */
	unsigned short bias;
	} SubrInfo;

typedef struct 				/* cmap format 4 segment */
	{
	unsigned short endCode;
	unsigned short startCode;
	short idDelta;
	unsigned long idRangeOffset;	/* changed from unsigned short */
	} cmapSegment4;

typedef struct
{
    unsigned long regionCount;
} RegionInfo;

enum						/* Charstring types */
	{
	dcf_CharString,
	dcf_GlobalSubr,
	dcf_LocalSubr
	};

typedef float FltMtx[6];	/* Float matrix */

/* Function types */
typedef size_t (*SegRefillFunc)(txCtx h, char **ptr);
typedef void (*abfGlyphWidthCallback)(abfGlyphCallbacks *cb, float hAdv);
typedef void (*DumpElementProc)(txCtx h, long index, const ctlRegion *region);

enum						/* Source font technology types */
	{						
	src_Type1,				/* Type 1 */
	src_OTF,				/* OTF */
	src_CFF,				/* Naked CFF */
	src_TrueType,			/* TrueType */
	src_SVG,				/* SVG data. */
	src_UFO,				/* UFO data. */
	};

enum						/* Operation modes */
	{
	mode_dump,
	mode_ps,
	mode_afm,
	mode_path,
	mode_cff,
	mode_cef,
	mode_pdf,
	mode_mtx,
	mode_t1,
    mode_bc, /* is deprecated, but still support the option in order to be able to print an error message */
	mode_svg,
    mode_ufow,
	mode_dcf
	};

/* Memory allocation failure simulation control values */
enum
	{
	FAIL_REPORT		= -1,	/* Report total calls to mem_manage() */
	FAIL_INACTIVE	= -2	/* Inactivate memory allocation failure */
	};

struct txCtx_
	{
	char *progname;			/* This program's name (for diagnostics) */
	long flags;				/* Control flags */
#define SEEN_MODE	(1<<0)	/* Flags mode option seen */
#define DONE_FILE	(1<<1)	/* Processed font file */
#define DUMP_RES	(1<<2)	/* Print mac resource map */
#define DUMP_ASD	(1<<3)	/* Print AppleSingle/Double data */	
#define AUTO_FILE_FROM_FILE	(1<<4)	/* Gen. dst filename from src filename */
#define AUTO_FILE_FROM_FONT	(1<<5)	/* Gen. dst filename from src FontName */
#define SUBSET_OPT	(1<<6)	/* Subsetting option specified */
#define EVERY_FONT	(1<<7)	/* Read every font from multi-font file */
#define SHOW_NAMES	(1<<8)	/* Show filename and FontName being processed */
#define PRESERVE_GID  (1<<9)  /* Preserve gids when subsetting */
#define NO_UDV_CLAMPING (1<<10) /* Don't clamp UVD's */
#define SUBSET__EXCLUDE_OPT	(1<<11)	/* use glyph list to exclude glyphs, instead of including them */
#define SUBSET_SKIP_NOTDEF  (1<<12)	/* While this is set, don't force the notdef into the current subset. */
#define SUBSET_HAS_NOTDEF  (1<<13)	/* Indcates that notdef has been added, no need to force it in.*/
#define PATH_REMOVE_OVERLAP (1<<14) /* Do not remove path overlaps */
#define PATH_SUPRESS_HINTS (1<<15) /* Do not remove path overlaps */
	int mode;				/* Current mode */
	char *modename;			/* Name of current mode */
	abfTopDict *top;		/* Top dictionary */
	struct					/* Source data */
		{
		int type;			/* Font technology type */
		Stream stm;			/* Input stream */
		long offset;		/* Buffer offset */
		long length;		/* Buffer length */
		char buf[BUFSIZ];	/* Buffer data */
		char *end;			/* One past end of buffer */
		char *next;			/* Next byte available */
		int print_file;		/* Flags when to print filename ahead of debug */
		dnaDCL(abfGlyphInfo *, glyphs);/* Source glyph list when subsetting */
		dnaDCL(abfGlyphInfo *, exclude);/* Excluded glyph list when subsetting */
        dnaDCL(float, widths);/* Source glyph width for -t1 -3 mode */
        dnaDCL(Stream, streamStack);/* support recursive opening of source stream files ( for components) */
		} src;
	struct					/* Destination data */
		{
		Stream stm;			/* Output stream */
		char buf[BUFSIZ];	/* Buffer data */
		void (*begset)	(txCtx h);
		void (*begfont)	(txCtx h, abfTopDict *top);
		void (*endfont)	(txCtx h);
		void (*endset)	(txCtx h);
		} dst;
	dnaDCL(FontRec, fonts);	/* Source font records */
	struct					/* Macintosh resources */
		{
		dnaDCL(ResInfo, map);/* Resouce map */
		dnaDCL(char, names);/* Resouce names */
		} res;
	struct					/* AppleSingle/Double data */
		{
		unsigned long magic;/* Magic #, 00051600-single, 00051607-double */
		unsigned long version;/* Format version */
		dnaDCL(EntryDesc, entries);/* Entry descriptors */
		} asd;
	struct					/* Font data segment */
		{
		SegRefillFunc refill;/* Format-specific refill */
		size_t left;		/* Bytes remaining in segment */
		} seg;
	struct					/* Script file data */
		{
		char *buf;			/* Whole file buffer */
		dnaDCL(char *, args);/* Arg list */
		} script;
	struct					/* File processing */
		{
		char *sr;			/* Source root path */
		char *sd;			/* Source directory path */
		char *dd;			/* Destination directory path */
		char src[FILENAME_MAX];
		char dst[FILENAME_MAX];
		} file;
	struct					/* Random subset data */
		{
		dnaDCL(unsigned short, glyphs);/* Tag list */
		dnaDCL(char, args);	/* Simulated -g args */
		} subset;
	struct					/* Option args */
		{
		char *U;
		char *i;
		char *p;
		char *P;
		struct				/* Glyph list (g option) */
			{
			int cnt;		/* Substring count */
			char *substrs;	/* Concatenated substrings */
			} g;
		struct
			{
			int level;
			} path;
		struct				/* cef-specific */
			{
			unsigned short flags;	/* cefEmbedSpec flags */
			char *F;
			} cef;
		} arg;
	struct					/* t1read library */
		{
		t1rCtx ctx;
		Stream tmp;
		Stream dbg;
		long flags;
		} t1r;
	struct					/* cffread library */
		{
		cfrCtx ctx;
		Stream dbg;
		long flags;
		} cfr;
	struct					/* ttread library */
		{
		ttrCtx ctx;
		Stream dbg;
		long flags;
		} ttr;
    struct					/* svread library */
    {
        svrCtx ctx;
        Stream tmp;
        Stream dbg;
        long flags;
    } svr;
    struct					/* uforead library */
    {
        ufoCtx ctx;
        Stream src;
        Stream dbg;
        long flags;
        char* altLayerDir;
    } ufr;
	struct					/* cffwrite library */
		{
		cfwCtx ctx;
		Stream tmp;
		Stream dbg;
		long flags;
        unsigned long maxNumSubrs;
        } cfw;
	struct					/* cfembed library */
		{
		cefCtx ctx;
		Stream src;
		Stream tmp0;
		Stream tmp1;
		dnaDCL(cefSubsetGlyph, subset);
		dnaDCL(char *, gnames);
		dnaDCL(unsigned short, lookup);	/* Glyph lookup */
		} cef;
	struct					/* abf facilities */
		{
		abfCtx ctx;
		struct abfDumpCtx_ dump;
		struct abfDrawCtx_ draw;
		struct abfMetricsCtx_ metrics;
		struct abfAFMCtx_ afm;
		} abf;
	struct					/* pdfwrite library */
		{
		pdwCtx ctx;
		long flags;
		long level;
		} pdw;
	struct					/* Metrics mode data */
    	{
		int level;			/* Output level */
		struct				/* Metric data */
			{
			struct abfMetricsCtx_ ctx;
			abfGlyphCallbacks cb;
			} metrics;
		struct				/* Aggregate bbox */
			{
		    float left;
			float bottom;
			float right;
			float top;
			struct			/* Glyph that set value */
				{
				abfGlyphInfo *left;
				abfGlyphInfo *bottom;
				abfGlyphInfo *right;
				abfGlyphInfo *top;
				} setby;
			} bbox;
		} mtx;
	struct					/* t1write library */
		{
		long options;		/* Control options */
#define T1W_NO_UID		(1<<0)	/* Remove UniqueID keys */
#define T1W_DECID		(1<<1)	/* -decid option */
#define T1W_USEFD		(1<<2)	/* -usefd option */
#define T1W_REFORMAT 	(1<<3)	/* -pfb or -LWFN options */
#define T1W_WAS_EMBEDDED (1<<4)	/* +E option */
		t1wCtx ctx;
		Stream tmp;
		Stream dbg;
		long flags;			/* Library flags */
		int lenIV;
        long maxGlyphs;
		int fd;				/* -decid target fd */
		dnaDCL(char, gnames);	/* -decid glyph names */
		} t1w;
        struct					/* svgwrite library */
		{
            long options;		/* Control options */
            svwCtx ctx;
            unsigned short unrec;
            Stream tmp;
            Stream dbg;
            long flags;			/* Library flags */
		} svw;
        struct					/* ufowrite library */
		{
            ufwCtx ctx;
            Stream tmp;
            Stream dbg;
            long flags;			/* Library flags */
		} ufow;
	struct					/* Dump cff mode */
		{
		long flags;			/* Control flags */
#define DCF_Header				(1<<0)
#define DCF_NameINDEX			(1<<1)
#define DCF_TopDICTINDEX		(1<<3)
#define DCF_StringINDEX			(1<<4)
#define DCF_GlobalSubrINDEX		(1<<5)
#define DCF_Encoding			(1<<6)
#define DCF_Charset				(1<<7)
#define DCF_FDSelect			(1<<8)
#define DCF_FDArrayINDEX		(1<<9)
#define DCF_CharStringsINDEX	(1<<10)
#define DCF_PrivateDICT			(1<<11)
#define DCF_LocalSubrINDEX		(1<<12)
#define DCF_AllTables			N_BIT_MASK(13)
#define DCF_BreakFlowed			(1<<13)	/* Break flowed objects */
#define DCF_TableSelected		(1<<14)	/* -T option used */
#define DCF_Flatten			(1<<15)	/* Flatten charstrings */
#define DCF_SaveStemCnt			(1<<16)	/* Save h/vstems counts */
#define DCF_IS_CUBE 			(1<<17)	/* Font has Cube data - use different stack and op limits. */
#define DCF_IS_CFF2 			(1<<18)	/* Font has CFF table is CFF 2 */
#define DCF_END_HINTS 			(1<<19)	/* have seen moveto */

		int level;			/* Dump level */
		char *sep;			/* Flowed text separator */
		SubrInfo global;	/* Global subrs */
		dnaDCL(SubrInfo, local);	/* Local subrs */
		dnaDCL(unsigned char, glyph);	/* Per-glyph stem count */
        dnaDCL(RegionInfo, varRegionInfo);
		long stemcnt;		/* Current stem count */
        long vsIndex;       /* needed to derive numRegions */
        long numRegions;    /* needed to decode blend args */
		SubrInfo *fd;		/* Current local info */
		} dcf;
	struct					/* Operand stack */
		{
		long cnt;
		float array[CFF2_MAX_OP_STACK];
		} stack;
	struct					/* Font Dict filter */
		{
        dnaDCL(int, fdIndices);/* Source glyph width for -t1 -3 mode */
		} fd;
	struct					/* OTF cmap encoding */
		{
		dnaDCL(unsigned long, encoding);
		dnaDCL(cmapSegment4, segment);
		} cmap;
	struct					/* Library contexts */
		{
		dnaCtx dna;			/* dynarr library */
		sfrCtx sfr;			/* sfntread library */
		} ctx;
	struct					/* Callbacks */
		{
		ctlMemoryCallbacks mem;
		ctlStreamCallbacks stm;
		abfGlyphCallbacks glyph;
		abfGlyphBegCallback saveGlyphBeg;
    abfGlyphCallbacks save;
    int selected;
		} cb;
	struct					/* Memory allocation failure simulation data */
		{
		long iCall;			/* Index of next call to mem_manange */
		long iFail;	/* Index of failing call or FAIL_REPORT or FAIL_INACTIVE */
		} failmem;
	long maxOpStack;
	};

/* Check stack contains at least n elements. */
#define CHKUFLOW(n) \
	do{if(h->stack.cnt<(n))fatal(h, "Type 2 stack underflow");}while(0)

/* Check stack has room for n elements. */
#define CHKOFLOW(n) \
	do{if(h->stack.cnt+(n)>h->maxOpStack)\
	fatal(h, "Type 2 stack overflow");}while(0)

/* Stack access without check. */
#define INDEX(i) (h->stack.array[i])
#define POP() (h->stack.array[--h->stack.cnt])
#define PUSH(v) (h->stack.array[h->stack.cnt++]=(float)(v))

/* SID to standard string map */
static char *sid2std[] =
	{
#include "stdstr1.h"
	};

static void dumpCstr(txCtx h, const ctlRegion *region, int inSubr);
static void condAddNotdef(txCtx h);
static void callbackSubset(txCtx h);
static void txFree(txCtx h);

/* ----------------------------- Error Handling ---------------------------- */

/* If first debug message for source file; print filename */
static void printFilename(txCtx h)
	{
	fflush(stdout);
	if (h->src.print_file)
		{
		fprintf(stderr, "%s: --- %s\n", h->progname,
				strcmp(h->src.stm.filename, "-") == 0? "stdin":
				h->src.stm.filename);
		h->src.print_file = 0;
		}
	}

/* Fatal exception handler. */
static void CTL_CDECL fatal(txCtx h, char *fmt, ...)
	{
	printFilename(h);
	if (fmt != NULL)
		{
		/* Print error message */
		va_list ap;
		fprintf(stderr, "%s: ", h->progname);
		va_start(ap, fmt);
		vfprintf(stderr, fmt, ap);
		va_end(ap);
		fprintf(stderr, "\n");
		}
	fprintf(stderr, "%s: fatal error\n", h->progname);
	txFree(h);
	exit(EXIT_FAILURE);
	}

#if PLAT_SUN4
/* Sun4 doesn't define strerror in libc. */
char *strerror(int errno)
	{
	extern int sys_nerr;
	extern char *sys_errlist[];
	return (errno >= 0 && errno <= sys_nerr)? 
		sys_errlist[errno]: "unknown error";
	}
#endif /* PLAT_SUN4 */

/* Print file error message and quit */
static void fileError(txCtx h, char *filename)
	{
	fatal(h, "file error <%s> [%s]", strerror(errno), filename);
	}

/* --------------------------- Memory Management --------------------------- */

/* Allocate memory. */
static void *memNew(txCtx h, size_t size)
	{
	void *ptr = malloc(size);
	if (ptr == NULL)
		fatal(h, "no memory");
	return ptr;
	}
	
/* Free memory. */
static void memFree(txCtx h, void *ptr)
	{
	if (ptr != NULL)
		free(ptr);
	}

/* ---------------------------- Memory Callbacks --------------------------- */

/* Manage memory. */
static void *mem_manage(ctlMemoryCallbacks *cb, void *old, size_t size)
	{
	if (size > 0)
		{
		txCtx h = cb->ctx;
		if (h->failmem.iCall++ == h->failmem.iFail)
			{
			/* Simulate memory allocation failure */
			fprintf(stderr, "mem_manage() failed on call %ld.\n", 
					h->failmem.iCall - 1L);
			return NULL;
			}
		else if (old == NULL)
			return malloc(size);		/* size != 0, old == NULL */
		else							
			return realloc(old, size);	/* size != 0, old != NULL */
		}								
	else								
		{								
		if (old == NULL)				
			return NULL;				/* size == 0, old == NULL */
		else							
			{							
			free(old);					/* size == 0, old != NULL */
			return NULL;
			}
		}
	}
	
/* Initialize memory callbacks. */
static void memInit(txCtx h)
	{
	h->cb.mem.ctx = h;
	h->cb.mem.manage = mem_manage;
	h->failmem.iCall = 0;
	h->failmem.iFail = FAIL_INACTIVE;
	}
		
/* Manage memory and handle failure. */
static void *safeManage(ctlMemoryCallbacks *cb, void *old, size_t size)
	{
	txCtx h = cb->ctx;
	void *ptr = h->cb.mem.manage(&h->cb.mem, old, size);
	if (size > 0 && ptr == NULL)
		fatal(h, "no memory");
	return ptr;
	}

/* ------------------------------- Tmp Stream ------------------------------ */

/* Intialize tmp stream. */
static void tmpSet(Stream *s, char *filename)
	{
	s->type = stm_Tmp;
	s->flags = 0;
	s->filename = filename;
	s->fp = NULL;
	s->buf = NULL;
	s->pos = 0;
	}

/* On Windows, the stdio.h 'tmpfile' function tries to make temp files in the root
directory, thus requiring administrative privileges. So we first need to use '_tempnam'
to generate a unique filename inside the user's TMP environment variable (or the
current working directory if TMP is not defined). Then we open the temporary file
and return its pointer */
static FILE *_tmpfile()
	{
#ifdef _WIN32
	FILE *fp = NULL;
	char* tempname;
	int flags, mode;
	flags = _O_BINARY|_O_CREAT|_O_EXCL|_O_RDWR|_O_TEMPORARY;
	mode = _S_IREAD | _S_IWRITE;
	tempname = _tempnam(NULL, "tx_tmpfile");
	if(tempname != NULL)
		{
		int fd = _open(tempname, flags, mode);
		if (fd != -1)
			fp = _fdopen(fd, "w+b");
		free(tempname);
		}
#else
	FILE *fp;
	/* Use the default tmpfile on non-Windows platforms */
	fp = tmpfile();
#endif
	return fp;
	}

/* Open tmp stream. */
static Stream *tmp_open(txCtx h, Stream *s)
	{
	s->buf = memNew(h, TMPSIZE + BUFSIZ);
	memset(s->buf, 0, TMPSIZE + BUFSIZ);
	s->fp = _tmpfile();
	if (s->fp == NULL)
		fileError(h, s->filename);
	return s;
	}

/* Seek on tmp stream. */
static int tmp_seek(Stream *s, long offset)
	{
	s->pos = offset;
	return (offset < TMPSIZE)? 0: fseek(s->fp, offset - TMPSIZE, SEEK_SET);
	}

/* Return tmp stream position. */
static size_t tmp_tell(Stream *s)
	{
	return s->pos;
	}

/* Read tmp stream. */
static size_t tmp_read(Stream *s, char **ptr)
	{
	size_t length;
	if (s->pos < TMPSIZE)
		{
		/* Using buffer */
		*ptr = s->buf + s->pos;
		length = TMPSIZE - s->pos;

		/* Anticipate next read */
		if (fseek(s->fp, 0, SEEK_SET) == -1)
			{
			s->flags |= STM_TMP_ERR;
			return 0;
			}
		}
	else
		{
		/* Using file */
		*ptr = s->buf + TMPSIZE;
		length = fread(*ptr, 1, BUFSIZ, s->fp);
		}
	s->pos += length;
	return length;
	}

/* Write to tmp stream. */
static size_t tmp_write(Stream *s, size_t count, char *ptr)
	{
	if (s->pos < TMPSIZE)
		{
		size_t length;
		/* Writing to buffer */
		length = TMPSIZE - s->pos;
		if (length > count)
			memcpy(s->buf + s->pos, ptr, count);
		else
			{
			/* Buffer overflow; completely fill buffer */
			memcpy(s->buf + s->pos, ptr, length);
				
			/* Write rest to tmp file */
			if (fseek(s->fp, 0, SEEK_SET) == -1)
				{
				s->flags = STM_TMP_ERR;
				return 0;
				}
			count = length + fwrite(ptr + length, 1, count - length, s->fp);
			}
		}
	else
		/* Writing to file */
		count = fwrite(ptr, 1, count, s->fp);
	s->pos += count;
	return count;
	}

/* Close tmp stream. */
static int tmp_close(txCtx h, Stream *s)
	{
	int result = (s->fp != NULL)? fclose(s->fp): 0;
	if (s->buf != NULL)
		memFree(h, s->buf);
	s->fp = NULL;
	s->buf = NULL;
	s->pos = 0;
	return result;
	}

/* ---------------------------- Stream Callbacks --------------------------- */

/* Open stream. */
static void *stm_open(ctlStreamCallbacks *cb, int id, size_t size)
    {
    txCtx h = cb->direct_ctx;
	Stream *s = NULL;	/* Suppress optimizer warning */
    switch (id)
        {
	case CEF_SRC_STREAM_ID:
		/* Open CEF source stream */
		s = &h->cef.src;
		if (strcmp(s->filename, "-") == 0)
			s->fp = stdin;
		else
			{
			s->fp = fopen(s->filename, "rb");
			if (s->fp == NULL)
				return NULL;
			}
		break;
	case T1R_SRC_STREAM_ID:
	case CFR_SRC_STREAM_ID:
	case TTR_SRC_STREAM_ID:
	case SVR_SRC_STREAM_ID:
		/* Source stream already open; just return it */
		s = &h->src.stm;
		break;
    case UFO_SRC_STREAM_ID:
        {
        if (cb->clientFileName != NULL)
            {
            char buffer[FILENAME_MAX];
            sprintf(buffer, "%s/%s", h->file.src, cb->clientFileName);
            s = &h->src.stm;
            
            s->fp = fopen(buffer, "rb");
            if (s->fp == NULL)
                {
                return NULL;
                }
            *dnaNEXT(h->src.streamStack) = *s;
            
            }
        else
            return NULL;
       break;
        }
	case CEF_DST_STREAM_ID:
		/* Open CEF destination stream */
		s = &h->dst.stm;
		if (strcmp(s->filename, "-") == 0)
			s->fp = stdout;
		else 
			{
			s->fp = fopen(s->filename, "w+b");
			if (s->fp == NULL)
				return NULL;
			}
		break;
	case CFW_DST_STREAM_ID:
	case T1W_DST_STREAM_ID:
	case PDW_DST_STREAM_ID:
	case SVW_DST_STREAM_ID:
		/* Open destination stream */
		s = &h->dst.stm;
		if (strcmp(s->filename, "-") == 0)
			s->fp = stdout;
		else
			{
			s->fp = fopen(s->filename, "wb");
			if (s->fp == NULL)
				return NULL;
			}
		break;
    case UFW_DST_STREAM_ID:
    {
        
       if (cb->clientFileName != NULL)
        {
			char buffer[FILENAME_MAX];
            sprintf(buffer, "%s/%s", h->file.dst, cb->clientFileName);
            s = &h->dst.stm;
            
            s->fp = fopen(buffer, "wt");
            if (s->fp == NULL)
            {
                return NULL;
            }
            
        }
        else
            return NULL;
        break;
    }
	case CEF_TMP0_STREAM_ID:
		s = &h->cef.tmp0;
		tmp_open(h, s);
		break;
	case CEF_TMP1_STREAM_ID:
		s = &h->cef.tmp1;
		tmp_open(h, s);
		break;
	case T1R_TMP_STREAM_ID:
		s = &h->t1r.tmp;
		tmp_open(h, s);
		break;
    case SVR_TMP_STREAM_ID:
        s = &h->svr.tmp;
        tmp_open(h, s);
        break;
	case CFW_TMP_STREAM_ID:
		s = &h->cfw.tmp;
		tmp_open(h, s);
		break;
	case T1W_TMP_STREAM_ID:
		s = &h->t1w.tmp;
		tmp_open(h, s);
		break;
	case SVW_TMP_STREAM_ID:
		s = &h->svw.tmp;
		tmp_open(h, s);
		break;
	case T1R_DBG_STREAM_ID:
		s = &h->t1r.dbg;
		break;
    case SVR_DBG_STREAM_ID:
        s = &h->svr.dbg;
        break;
    case UFO_DBG_STREAM_ID:
        s = &h->ufr.dbg;
        break;
    case UFW_DBG_STREAM_ID:
        s = &h->ufow.dbg;
        break;
	case CFR_DBG_STREAM_ID:
		s = &h->cfr.dbg;
		break;
	case TTR_DBG_STREAM_ID:
		s = &h->ttr.dbg;
		break;
	case CFW_DBG_STREAM_ID:
		s = &h->cfw.dbg;
		if (s->fp == NULL)
			return NULL;
		break;
	case T1W_DBG_STREAM_ID:
		s = &h->t1w.dbg;
		if (s->fp == NULL)
			return NULL;
		break;
    case SVW_DBG_STREAM_ID:
        s = &h->svw.dbg;
        if (s->fp == NULL)
            return NULL;
        break;
	default:
		fatal(h, "invalid stream open");
        }
    return s;
    }

/* Seek to stream position. */
static int stm_seek(ctlStreamCallbacks *cb, void *stream, long offset)
    {
	if (offset >= 0)
		{
		Stream *s = stream;
		switch (s->type)
			{
		case stm_Src:
		case stm_Dst:
		case stm_Dbg:
			return fseek(s->fp, offset, SEEK_SET);
		case stm_Tmp:
			return tmp_seek(s, offset);
			}
		}
	return -1;	/* Bad seek */
	}

/* Return stream position. */
static long stm_tell(ctlStreamCallbacks *cb, void *stream)
    {
	Stream *s = stream;
	switch (s->type)
		{
	case stm_Src:
	case stm_Dbg:
		return ftell(s->fp);
		break;
	case stm_Dst:
		if (0 != strcmp("-", s->filename))
			return ftell(s->fp);
		break;

	case stm_Tmp:
		return (long)tmp_tell(s);
		}
	return 0;	/* Suppress compiler warning */
    }

/* Read from stream. */
static size_t stm_read(ctlStreamCallbacks *cb, void *stream, char **ptr)
    {
	Stream *s = stream;
	switch (s->type)
		{
	case stm_Src:
		{
		txCtx h = cb->direct_ctx;
		if (h->seg.refill != NULL)
			return h->seg.refill(h, ptr);
		}
		/* Fall through */
	case stm_Dst:
		*ptr = s->buf;
		return fread(s->buf, 1, BUFSIZ, s->fp);
	case stm_Tmp:
		return tmp_read(s, ptr);
		}
	return 0;	/* Suppress compiler warning */
    }

/* Write to stream. */
static size_t stm_write(ctlStreamCallbacks *cb, void *stream, 
						size_t count, char *ptr)
    {
	Stream *s = stream;
	switch (s->type)
		{
	case stm_Src:
	case stm_Dst:
		return fwrite(ptr, 1, count, s->fp);
	case stm_Tmp:
		return tmp_write(s, count, ptr);
	case stm_Dbg:
		{
		txCtx h = cb->direct_ctx;
		printFilename(h);
		fprintf(stderr, "%s: (%s) %.*s\n", 
				h->progname, s->filename, (int)count, ptr);
		}
		return count;
		}
	return 0;	/* Suppress compiler warning */
    }

/* Return stream status. */
static int stm_status(ctlStreamCallbacks *cb, void *stream)
	{
	Stream *s = stream;
	if (s->type == stm_Tmp)
		{
		if (s->flags & STM_TMP_ERR)
			return CTL_STREAM_ERROR;
		else if (s->pos < TMPSIZE)
			return CTL_STREAM_OK;
		}
	if (feof(s->fp))
		return CTL_STREAM_END;
	else if (ferror(s->fp))
		return CTL_STREAM_ERROR;
	else 
		return CTL_STREAM_OK;
	}

/* Close stream. */
static int stm_close(ctlStreamCallbacks *cb, void *stream)
    {
    txCtx h = cb->direct_ctx;
	Stream *s = stream;
	if (s->type == stm_Tmp)
		return tmp_close(cb->direct_ctx, s);
	else if (s->fp == NULL || s->fp == stdout || s->flags & STM_DONT_CLOSE)
		return 0;
	else
		{
        int retval;
		FILE *fp = s->fp;
		retval =  fclose(fp);
        s->fp = NULL;	/* Avoid re-close */
        if (s->type == stm_Src)
        {
        h->src.streamStack.cnt--;
        if (h->src.streamStack.cnt > 0)
            *s = h->src.streamStack.array[h->src.streamStack.cnt-1];
        }
        return retval;
		}
    }

/* Initialize stream record. */
static void stmSet(Stream *s, int type, char *filename, char *buf)
	{
	s->type = type;
	s->flags = 0;
	s->filename = filename;
	s->fp = NULL;
	s->buf = buf;
	s->pos = 0;
	}

/* Initialize debug stream. */
static void dbgSet(Stream *s, char *filename)
	{
	s->type = stm_Dbg;
	s->flags = STM_DONT_CLOSE;
	s->filename = filename;
	s->fp = stderr;
	s->buf = NULL;
	s->pos = 0;
	}

/* Close steam at exit if still open. */
static void stmFree(txCtx h, Stream *s)
	{
	if (s->fp != NULL)
		(void)fclose(s->fp);
	}

/* Initialize stream callbacks and stream records. */
static void stmInit(txCtx h)
	{
	h->cb.stm.direct_ctx	= h;
    h->cb.stm.indirect_ctx 	= NULL;
    h->cb.stm.clientFileName = NULL;
	h->cb.stm.open			= stm_open;
	h->cb.stm.seek			= stm_seek;
	h->cb.stm.tell			= stm_tell;
	h->cb.stm.read			= stm_read;
	h->cb.stm.write			= stm_write;
	h->cb.stm.status		= stm_status;
	h->cb.stm.close 		= stm_close;

	stmSet(&h->src.stm, stm_Src, h->file.src, h->src.buf);
	stmSet(&h->dst.stm, stm_Dst, h->file.dst, h->dst.buf);
											  
	stmSet(&h->cef.src, stm_Src, h->file.src, h->src.buf);

	tmpSet(&h->cef.tmp0, "(cef) tmpfile0");
	tmpSet(&h->cef.tmp1, "(cef) tmpfile1");
	tmpSet(&h->t1r.tmp, "(t1r) tmpfile");
	tmpSet(&h->cfw.tmp, "(cfw) tmpfile");
	tmpSet(&h->t1w.tmp, "(t1w) tmpfile");
	tmpSet(&h->svw.tmp, "(svw) tmpfile");
	tmpSet(&h->svw.tmp, "(ufw) tmpfile");
	
	dbgSet(&h->t1r.dbg, "t1r");
	dbgSet(&h->cfr.dbg, "cfr");
    dbgSet(&h->svr.dbg, "svr");
    dbgSet(&h->ufr.dbg, "ufr");
    dbgSet(&h->ufow.dbg, "ufw");
	dbgSet(&h->ttr.dbg, "ttr");
	dbgSet(&h->cfw.dbg, "cfw");
	dbgSet(&h->t1w.dbg, "t1w");
	dbgSet(&h->svw.dbg, "svw");
	}

/* ----------------------------- File Handling ----------------------------- */

/* Initialize destination filename. */
static void dstFileSetName(txCtx h, char *filename)
	{
	if (h->file.dd != NULL)
		sprintf(h->file.dst, "%s/%s", h->file.dd, filename);
	else
		strcpy(h->file.dst, filename);
	}

/* Set automatic destination filename. */
static void dstFileSetAutoName(txCtx h, abfTopDict *top)
	{
	char buf[FILENAME_MAX];
	char *filename;

	if (h->flags & AUTO_FILE_FROM_FILE)
		{
		char *p = strrchr(h->file.src, '/');
		if (p == NULL)
			p = strrchr(h->file.src, '\\');
		strcpy(buf, (p == NULL)? h->file.src: p + 1);
		p = strrchr(buf, '.');
		if (p != NULL)
			*p = '\0';
		filename = buf;
		}
	else if (h->flags & AUTO_FILE_FROM_FONT)
		filename = (top->sup.flags & ABF_CID_FONT)?
			top->cid.CIDFontName.ptr: top->FDArray.array[0].FontName.ptr;
	else
		return;

	if (h->file.dd != NULL)
		sprintf(h->file.dst, "%s/%s.%s", h->file.dd, filename,h->modename);
	else
		sprintf(h->file.dst, "%s.%s", filename, h->modename);
	}

/* Open destination file. */
static void dstFileOpen(txCtx h, abfTopDict *top)
	{
	dstFileSetAutoName(h, top);

	if (h->dst.stm.fp != NULL)
		return;	/* Already open */

	/* Open dstination file */
	if (strcmp(h->dst.stm.filename, "-") == 0)
		h->dst.stm.fp = stdout;
	else
		{
		h->dst.stm.fp = fopen(h->dst.stm.filename, "w");
		if (h->dst.stm.fp == NULL)
			fileError(h, h->dst.stm.filename);
		}
	}

/* Close destination file. */
static void dstFileClose(txCtx h)
	{
	if (h->dst.stm.fp != stdout)
		{
		if (fclose(h->dst.stm.fp))
			fileError(h, h->dst.stm.filename);
		}
	h->dst.stm.fp = NULL;
	}

/* ------------------------------- Data Input ------------------------------ */

/* Fill source buffer. */
static void fillbuf(txCtx h, long offset)
	{
	h->src.length = (long)fread(h->src.buf, 1, sizeof(h->src.buf), h->src.stm.fp);
	if (h->src.length == 0)
		{
		if (feof(h->src.stm.fp))
			fatal(h, "end of file [%s]", h->src.stm.filename);
		else
            fileError(h, h->src.stm.filename);
		}
    else
        {
            h->src.offset = offset;
            h->src.next = h->src.buf;
            h->src.end = h->src.buf + h->src.length;
        }
    return;
	}

/* Read next sequential source buffer; update offset and return first byte. */
static char nextbuf(txCtx h)
	{
	fillbuf(h, h->src.offset + h->src.length);
	return *h->src.next++;
	}

/* Seek to buffered data byte. */
static void bufSeek(txCtx h, long offset)
	{
	long delta = offset - h->src.offset;
	if (delta >= 0 && delta < h->src.length)
		/* Offset within current buffer; reposition next byte */
		h->src.next = h->src.buf + delta;
	else 
		{
		if (fseek(h->src.stm.fp, offset, SEEK_SET))
			fileError(h, h->src.stm.filename);
		fillbuf(h, offset);
		}
	}

/* Copy count bytes from source stream. */
static void readN(txCtx h, size_t count, char *ptr)
	{
	size_t left = h->src.end - h->src.next;

	while (left < count)
		{
		/* Copy buffer */
		memcpy(ptr, h->src.next, left);
		ptr += left;
		count -= left;

		/* Refill buffer */
		fillbuf(h, h->src.offset + h->src.length);
		left = h->src.length;
		}
		
	memcpy(ptr, h->src.next, count);
	h->src.next += count;
	}

#define read1(h)	\
	(unsigned char)((h->src.next==h->src.end)?nextbuf(h):*h->src.next++)

/* Read 2-byte number. */
static unsigned short read2(txCtx h)
	{
	unsigned short value = read1(h)<<8;
	return value | read1(h);
	}

/* Read 2-byte signed number. */
static short sread2(txCtx h)
	{
	unsigned short value = read1(h)<<8;
	value |= read1(h);
#if SHRT_MAX == 32767
	return (short)value;
#else
	return (short)((value > 32767)? value - 65536: value);
#endif
	}

/* Read 4-byte number. */
static unsigned long read4(txCtx h)
	{
	unsigned long value = (unsigned long)read1(h)<<24;
	value |= (unsigned long)read1(h)<<16;
	value |= read1(h)<<8;
	return value | read1(h);
	}

/* Read 1-, 2-, 3-, or 4-byte number. */
static unsigned long readn(txCtx h, int n)
	{
	unsigned long value = 0;
	switch (n)
		{
	case 4:
		value = read1(h);
	case 3:
		value = value<<8 | read1(h);
	case 2:
		value = value<<8 | read1(h);
	case 1:
		value = value<<8 | read1(h);
		}
	return value;
	}

/* ------------------------- RNG-Related Functions  ------------------------ */

/* Seed RNG with scrambled time. */
static void seedtime(void)
	{
	time_t now = time(NULL);
	srand((unsigned)(now*now));
	}

/* Return a random number in the range [0 - N). */
static long randrange(long N)
	{
	return (long)((double)rand() / ((double)RAND_MAX + 1)*N);
	}

/* ------------------------------- dump mode ------------------------------- */

/* Begin font set. */
static void dump_BegSet(txCtx h)
	{
	}

/* Begin font. */
static void dump_BegFont(txCtx h, abfTopDict *top)
	{
	dstFileOpen(h, top);
	h->abf.dump.fp = h->dst.stm.fp;
    if (h->fd.fdIndices.cnt > 0)
    {
        h->abf.dump.excludeSubset = (h->flags & SUBSET__EXCLUDE_OPT);
        h->abf.dump.fdCnt = h->fd.fdIndices.cnt;
        h->abf.dump.fdArray = h->fd.fdIndices.array;
    }
	top->sup.filename = 
		(strcmp(h->src.stm.filename, "-") == 0)? "stdin": h->src.stm.filename;
	abfDumpBegFont(&h->abf.dump, top);
	}

/* End font. */
static void dump_EndFont(txCtx h)
	{
	}

/* End font set. */
static void dump_EndSet(txCtx h)
	{
	dstFileClose(h);
	}

/* Setup dump mode. */
static void dump_SetMode(txCtx h)
	{
	/* Initialize control data */
	h->abf.dump.level = 1;

	/* Set mode name */
	h->modename	= "dump";

	/* Set library functions */
	h->dst.begset	= dump_BegSet;
	h->dst.begfont	= dump_BegFont;
	h->dst.endfont	= dump_EndFont;
	h->dst.endset	= dump_EndSet;	

	/* Initialize glyph callbacks */
	h->cb.glyph = abfGlyphDumpCallbacks;
	h->cb.glyph.direct_ctx = &h->abf.dump;

	/* Set source library flags */
	h->t1r.flags = T1R_USE_MATRIX;
	h->cfr.flags = CFR_USE_MATRIX;

	h->mode = mode_dump;
	}

/* Print text parameter. */
static void printText(int cnt, char *text[])
	{
	int i;
	for (i = 0; i < cnt; i++)
		printf("%s", text[i]);
	}

/* Mode-specific help. */
static void dump_Help(txCtx h)
	{
	static char *text[] =
		{
#include "dump.h"
		};
	printText(ARRAY_LEN(text), text);
	}

/* -------------------------------- ps mode -------------------------------- */

/* Begin font set. */
static void ps_BegSet(txCtx h)
	{
	}

/* Begin font. */
static void ps_BegFont(txCtx h, abfTopDict *top)
	{
	if (h->abf.draw.level == 1 && h->arg.g.cnt == 0)
		fatal(h, 
			  "to use -1 option with all glyphs specify "
			  "an all-glyph range with -g 0-N option");
	dstFileOpen(h, top);
	h->abf.draw.fp = h->dst.stm.fp;
	if (h->src.type == src_TrueType)
		h->abf.draw.flags |= ABF_FLIP_TICS;
	else
		h->abf.draw.flags &= ~ABF_FLIP_TICS;
	top->sup.filename = 
		(strcmp(h->src.stm.filename, "-") == 0)? "stdin": h->src.stm.filename;
	abfDrawBegFont(&h->abf.draw, top);
	}

/* End font. */
static void ps_EndFont(txCtx h)
	{
	abfDrawEndFont(&h->abf.draw);
	}

/* End font set. */
static void ps_EndSet(txCtx h)
	{
	dstFileClose(h);
	}

/* Setup ps mode. */
static void ps_SetMode(txCtx h)
	{
	/* Initialize control data */
	h->abf.draw.flags = 0;
	h->abf.draw.level = 0;

	/* Set mode name */
	h->modename	= "ps";

	/* Set library functions */
	h->dst.begset	= ps_BegSet;
	h->dst.begfont	= ps_BegFont;
	h->dst.endfont	= ps_EndFont;
	h->dst.endset	= ps_EndSet;	

	/* Initialize glyph callbacks */
	h->cb.glyph = abfGlyphDrawCallbacks;
	h->cb.glyph.direct_ctx = &h->abf.draw;

	/* Set source libarary flags */
	h->t1r.flags = (T1R_UPDATE_OPS|T1R_USE_MATRIX);
	h->cfr.flags = (CFR_UPDATE_OPS|CFR_USE_MATRIX);

	h->mode = mode_ps;
	}

/* Mode-specific help. */
static void ps_Help(txCtx h)
	{
	static char *text[] =
		{
#include "ps.h"
		};
	printText(ARRAY_LEN(text), text);
	}

/* -------------------------------- afm mode ------------------------------- */

/* Begin font set. */
static void afm_BegSet(txCtx h)
	{
	}

/* Begin new font. */
static void afm_BegFont(txCtx h, abfTopDict *top)
	{
	dstFileOpen(h, top);
	h->abf.afm.fp = h->dst.stm.fp;
	top->sup.filename = 
		(strcmp(h->src.stm.filename, "-") == 0)? "stdin": h->src.stm.filename;
	abfAFMBegFont(&h->abf.afm, top);
	}

/* End new font. */
static void afm_EndFont(txCtx h)
	{
	abfAFMEndFont(&h->abf.afm);
	}

/* End font set. */
static void afm_EndSet(txCtx h)
	{
	dstFileClose(h);
	}

/* Setup afm mode. */
static void afm_SetMode(txCtx h)
	{
	/* Set mode name */
	h->modename	= "afm";

	/* Set library functions */
	h->dst.begset	= afm_BegSet;
	h->dst.begfont	= afm_BegFont;
	h->dst.endfont	= afm_EndFont;
	h->dst.endset	= afm_EndSet;	

	/* Initialize glyph callbacks */
	h->cb.glyph = abfGlyphAFMCallbacks;
	h->cb.glyph.direct_ctx = &h->abf.afm;

	/* Set source libarary flags */
	h->t1r.flags = (T1R_UPDATE_OPS|T1R_USE_MATRIX);
	h->cfr.flags = (CFR_UPDATE_OPS|CFR_USE_MATRIX);

	h->mode = mode_afm;
	}

/* Mode-specific help. */
static void afm_Help(txCtx h)
	{
	static char *text[] =
		{
#include "afm.h"
		};
	printText(ARRAY_LEN(text), text);
	}

/* ------------------------------ Path Library ----------------------------- */

/* Begin font set. */
static void path_BegSet(txCtx h)
	{
	}

/* Begin new font. */
static void path_BegFont(txCtx h, abfTopDict *top)
	{
	dstFileOpen(h, top);
	top->sup.filename = 
		(strcmp(h->src.stm.filename, "-") == 0)? "stdin": h->src.stm.filename;

	if (h->arg.path.level == 1)
		{
		/* Prepare draw facility */
		h->abf.draw.fp = h->dst.stm.fp;
		if (h->src.type == src_TrueType)
			h->abf.draw.flags |= ABF_FLIP_TICS;
		else
			h->abf.draw.flags &= ~ABF_FLIP_TICS;
		abfDrawBegFont(&h->abf.draw, top);
		}
	else
		{
		/* Prepare dump facility */
		h->abf.dump.fp = h->dst.stm.fp;
        h->abf.dump.left = 0;
        h->abf.dump.excludeSubset = 0;
        h->abf.dump.fdCnt = 0;
		abfDumpBegFont(&h->abf.dump, top);
		}

	if (abfBegFont(h->abf.ctx, top))
		fatal(h, NULL);
	}

/* End new font. */
static void path_EndFont(txCtx h)
	{
	if (h->arg.path.level == 1)
		abfDrawEndFont(&h->abf.draw);

	/* Initialize glyph callbacks */
	if (h->arg.path.level == 0)
		{
		h->cb.glyph = abfGlyphDumpCallbacks;
		h->cb.glyph.direct_ctx = &h->abf.dump;
		}
	else
		{
		h->cb.glyph = abfGlyphDrawCallbacks;
		h->cb.glyph.direct_ctx = &h->abf.draw;
		}
    if (h->flags & PATH_SUPRESS_HINTS)
    {
        h->cb.glyph.stem = NULL;
        h->cb.glyph.flex = NULL;
    }

	if (abfEndFont(h->abf.ctx, ABF_PATH_REMOVE_OVERLAP, &h->cb.glyph))
		fatal(h, NULL);
	}

/* End font set. */
static void path_EndSet(txCtx h)
	{
	if (abfFree(h->abf.ctx))
		fatal(h, NULL);
	}

/* Set control functions. */
static void path_SetMode(txCtx h)
	{
	h->abf.draw.flags = 0;
	h->abf.draw.level = 1;
	h->abf.dump.level = 6;

	/* Set mode name */
	h->modename = "path";

	/* Set library functions */
	h->dst.begset	= path_BegSet;
	h->dst.begfont	= path_BegFont;
	h->dst.endfont	= path_EndFont;
	h->dst.endset	= path_EndSet;	

	if (h->abf.ctx == NULL)
		{
		/* Create library context */
		h->abf.ctx = abfNew(&h->cb.mem, ABF_CHECK_ARGS);
		if (h->abf.ctx == NULL)
			fatal(h, "(abf) can't init lib");
		}

	/* Initialize glyph callbacks */
	h->cb.glyph = abfGlyphPathCallbacks;
	h->cb.glyph.direct_ctx = h->abf.ctx;

	h->t1r.flags |= (T1R_UPDATE_OPS|T1R_USE_MATRIX);
	h->cfr.flags |= (CFR_UPDATE_OPS|CFR_USE_MATRIX);

	h->mode = mode_path;
	}

/* Mode-specific help. */
static void path_Help(txCtx h)
	{
	static char *text[] =
		{
#include "path.h"
		};
	printText(ARRAY_LEN(text), text);
	}

/* -------------------------------- cff mode ------------------------------- */

/* Reset the glyph flags. */
static void resetGlyphs(txCtx h)
	{
    int result = 1;

	switch (h->src.type)
		{
	case src_Type1:
		result = t1rResetGlyphs(h->t1r.ctx);
		break;
	case src_OTF:
	case src_CFF:
		result = cfrResetGlyphs(h->cfr.ctx);
		break;
	case src_TrueType:
		result = ttrResetGlyphs(h->ttr.ctx);
		break;
	case src_SVG:
		result = svrResetGlyphs(h->svr.ctx);
		break;
		
	case src_UFO:
		result = ufoResetGlyphs(h->ufr.ctx);
		break;
		
		}
    if (result)
        fatal(h, NULL);
	}

/* Begin font set. */
static void cff_BegSet(txCtx h)
	{
	if (cfwBegSet(h->cfw.ctx, h->cfw.flags))
		fatal(h, NULL);
	}

/* Begin font. */
static void cff_BegFont(txCtx h, abfTopDict *top)
{
    dstFileSetAutoName(h, top);
    if (h->flags & PATH_REMOVE_OVERLAP)
    {
        h->cb.glyph = abfGlyphPathCallbacks;
        h->cb.glyph.direct_ctx = h->abf.ctx;
        if (abfBegFont(h->abf.ctx, top))
            fatal(h, NULL);
    }
    else
    {
        h->cb.glyph = cfwGlyphCallbacks;
        h->cb.glyph.direct_ctx = h->cfw.ctx;

        if ((!(h->cfw.flags & CFW_WRITE_CFF2)) ||  (top->varStore == NULL))
        {
            /* This keeps these callbacks from being used when
             writing a regular CFF, and avoids the overhead of porcessing the
             source CFF2 blend args */
            h->cb.glyph.moveVF = NULL;
            h->cb.glyph.lineVF = NULL;
<<<<<<< HEAD
			h->cb.glyph.curveVF = NULL;
			h->cb.glyph.stemVF = NULL;
=======
            h->cb.glyph.curveVF = NULL;
            h->cb.glyph.stemVF = NULL;
>>>>>>> e54d9a49
        }
        
        if (cfwBegFont(h->cfw.ctx, NULL, h->cfw.maxNumSubrs))
            fatal(h, NULL);
    }
    if (h->flags & PATH_SUPRESS_HINTS)
    {
        h->cb.glyph.stem = NULL;
		h->cb.glyph.stemVF = NULL;
        h->cb.glyph.flex = NULL;
    }
}

/* End font. */
static void cff_EndFont(txCtx h)
	{
    if (h->flags & PATH_REMOVE_OVERLAP)
        {
        if (cfwBegFont(h->cfw.ctx, NULL, h->cfw.maxNumSubrs))
            fatal(h, NULL);
        
        resetGlyphs(h);
        h->cb.glyph = cfwGlyphCallbacks;
        h->cb.glyph.direct_ctx = h->cfw.ctx;
        if (!(h->cfw.flags & CFW_WRITE_CFF2))
        {
            /* This keeps these callbacks from being used when
             writing a regular CFF, and avoids the overhead of trying to process the
             source CFF2 blend args */
            h->cb.glyph.moveVF = NULL;
            h->cb.glyph.lineVF = NULL;
            h->cb.glyph.curveVF = NULL;
            h->cb.glyph.stemVF = NULL;
        }
        if (h->flags & PATH_SUPRESS_HINTS)
        {
            h->cb.glyph.stem = NULL;
            h->cb.glyph.flex = NULL;
        }
        if (abfEndFont(h->abf.ctx, ABF_PATH_REMOVE_OVERLAP, &h->cb.glyph))
            fatal(h, NULL);
        
        if (cfwEndFont(h->cfw.ctx, h->top))
                fatal(h, NULL);
        }
    else
        {
        if (cfwEndFont(h->cfw.ctx, h->top))
            fatal(h, NULL);
        }
	}

/* End font set. */
static void cff_EndSet(txCtx h)
	{
	if (cfwEndSet(h->cfw.ctx))
		fatal(h, NULL);
	if (abfFree(h->abf.ctx))
		fatal(h, NULL);
	}

/* Setup cff mode. */
static void cff_SetMode(txCtx h)
	{
	/* Initialize control data */
	/* This is now set at the start of parseArgs
	h->cfw.flags = 0;
	*/

	/* Set mode name */
	h->modename	= "cff";

	/* Set library functions */
	h->dst.begset	= cff_BegSet;
	h->dst.begfont	= cff_BegFont;
	h->dst.endfont	= cff_EndFont;
	h->dst.endset	= cff_EndSet;	

	if (h->cfw.ctx == NULL)
		{
		/* Create library context */
		h->cfw.ctx = cfwNew(&h->cb.mem, &h->cb.stm, CFW_CHECK_ARGS);
		if (h->cfw.ctx == NULL)
			fatal(h, "(cfw) can't init lib");
		}

        /* The default callbacks. These get reset in cff_BegFont() and cff_EndFont()
         as some options play the font data through a different library on a first pass,
         before writing to cff on a second pass */
        
        h->cb.glyph = cfwGlyphCallbacks;
        h->cb.glyph.direct_ctx = h->cfw.ctx;
        
        if (!(h->cfw.flags & CFW_WRITE_CFF2))
        {
            /* This keeps these callbacks from being used when
             writing a regular CFF, and avoids the overhead of porcessing the
             source CFF2 blend args */
            h->cb.glyph.moveVF = NULL;
            h->cb.glyph.lineVF = NULL;
            h->cb.glyph.curveVF = NULL;
            h->cb.glyph.stemVF = NULL;
        }

        if (h->abf.ctx == NULL)
        {
        /* Create library context */
        h->abf.ctx = abfNew(&h->cb.mem, ABF_CHECK_ARGS);
        if (h->abf.ctx == NULL)
            fatal(h, "(abf) can't init lib");
        }

	/* Set source library flags */
	/* These are now set at the start of parseArgs
	h->t1r.flags = 0;
	h->cfr.flags = 0;
	*/

	h->mode = mode_cff;
	}

/* Mode-specific help. */
static void cff_Help(txCtx h)
	{
	static char *text[] =
		{
#include "cff.h"
		};
	printText(ARRAY_LEN(text), text);
	}

/* ------------------------------ Preserve GID ------------------------------ */

#define PRESERVE_CHARSTRING (1<<15)

static void callbackPreserveGlyph(txCtx h, int type, unsigned short id,
                                  char *name) {
  h->src.glyphs.array[id]->flags |= PRESERVE_CHARSTRING;
}

/* Begin glyph path. */
static int preserveGlyphBeg(abfGlyphCallbacks *cb, abfGlyphInfo *info) {
	txCtx h = cb->direct_ctx;
  cb->info = info;
  h->cb.selected = 
    (h->src.glyphs.array[info->tag]->flags & PRESERVE_CHARSTRING) != 0;
  return h->cb.save.beg(&h->cb.save, info);
}

/* Save glyph width. */
static void preserveGlyphWidth(abfGlyphCallbacks *cb, float hAdv) {
	txCtx h = cb->direct_ctx;
	h->cb.save.width(&h->cb.save, hAdv);
}

/* Add move to path. */
static void preserveGlyphMove(abfGlyphCallbacks *cb, float x0, float y0) {
	txCtx h = cb->direct_ctx;
  if (h->cb.selected) {
	  h->cb.save.move(&h->cb.save, x0, y0);
  }
}

/* Add line to path. */
static void preserveGlyphLine(abfGlyphCallbacks *cb, float x1, float y1) {
	txCtx h = cb->direct_ctx;
  if (h->cb.selected) {
	  h->cb.save.line(&h->cb.save, x1, y1);
  }
}

/* Add curve to path. */
static void preserveGlyphCurve(abfGlyphCallbacks *cb,
					   float x1, float y1, 
					   float x2, float y2, 
					   float x3, float y3) {
	txCtx h = cb->direct_ctx;
  if (h->cb.selected) {
	  h->cb.save.curve(&h->cb.save, x1, y1, x2, y2, x3, y3);
  }
}
    
static void preserveGlyphStem(abfGlyphCallbacks *cb,
                              int flags, float edge0, float edge1) {
  txCtx h = cb->direct_ctx;
  if (h->cb.selected) {
    h->cb.save.stem(&h->cb.save, flags, edge0, edge1);
  }
}

static void preserveGlyphFlex(abfGlyphCallbacks *cb, float depth,
                 float x1, float y1, 
                 float x2, float y2, 
                 float x3, float y3,
                 float x4, float y4, 
                 float x5, float y5, 
                 float x6, float y6) {
  txCtx h = cb->direct_ctx;
  if (h->cb.selected) {
    h->cb.save.flex(&h->cb.save, depth, x1, y1, x2, y2, x3, y3, x4, y4, x5, y5, x6, y6);
  }
}

/* Ignore general glyph operator. */
static void preserveGlyphGenop(abfGlyphCallbacks *cb, 
					   int cnt, float *args, int op) {
	txCtx h = cb->direct_ctx;
  if (h->cb.selected) {
	  h->cb.save.genop(&h->cb.save, cnt, args, op);
  }
}

/* Handle seac operator. */
static void preserveGlyphSeac(abfGlyphCallbacks *cb, 
					  float adx, float ady, int bchar, int achar) {
	txCtx h = cb->direct_ctx;
  if (h->cb.selected) {
	  h->cb.save.seac(&h->cb.save, adx, ady, bchar, achar);
  }
}

/* End glyph path. */
static void preserveGlyphEnd(abfGlyphCallbacks *cb) {
	txCtx h = cb->direct_ctx;
  h->cb.save.end(&h->cb.save);
}

static void preserveCubeBlend(abfGlyphCallbacks *cb, unsigned int nBlends, unsigned int numVals, float* blendVals)
{
  	txCtx h = cb->direct_ctx;
    if (h->cb.selected) {
        h->cb.save.cubeBlend(&h->cb.save, nBlends, numVals, blendVals);
    }
  
}
static void preserveCubeSetwv(abfGlyphCallbacks *cb, unsigned int numDV)
{
    txCtx h = cb->direct_ctx;
    if (h->cb.selected) {
        h->cb.save.cubeSetwv(&h->cb.save, numDV);
    }
}
static void preserveCubeCompose(abfGlyphCallbacks *cb, int cubeLEIndex, float x0, float y0, int numDV, float* ndv)
{
    txCtx h = cb->direct_ctx;
    if (h->cb.selected) {
        h->cb.save.cubeCompose(&h->cb.save, cubeLEIndex, x0, y0, numDV, ndv);
    }
}
static void preserveCubeTransform(abfGlyphCallbacks *cb, float rotate, float scaleX, float scaleY, float skew, float skewY)
{
    txCtx h = cb->direct_ctx;
    if (h->cb.selected) {
        h->cb.save.cubeTransform(&h->cb.save, rotate, scaleX, scaleY, skew, skewY);
    }
}



/* preserve mode callbacks template. */
static abfGlyphCallbacks preserveGlyphCallbacks =
	{
	NULL,
	NULL,
	NULL,
	preserveGlyphBeg,
	preserveGlyphWidth,
	preserveGlyphMove,
	preserveGlyphLine,
	preserveGlyphCurve,
  preserveGlyphStem,
	preserveGlyphFlex,
	preserveGlyphGenop,
	preserveGlyphSeac,
	preserveGlyphEnd,
    preserveCubeBlend,
    preserveCubeSetwv,
    preserveCubeCompose,
    preserveCubeTransform,
	};

/* ------------------------------- Glyph List ------------------------------ */

/* Begin new glyph definition for gathering glyph info. */
static int getGlyphBeg(abfGlyphCallbacks *cb, abfGlyphInfo *info)
	{
	txCtx h = cb->indirect_ctx;
	*dnaNEXT(h->src.glyphs) = info;
	return ABF_SKIP_RET;
	}

/* Make glyph list from font. */
static void getGlyphList(txCtx h)
	{
	if (h->src.glyphs.cnt > 0)
		return;	/* Already have list for this font */

	h->cb.saveGlyphBeg = h->cb.glyph.beg; 

	/* Insert data gather function */
    h->cb.glyph.beg = getGlyphBeg;
	h->cb.glyph.indirect_ctx = h;

	/* Iterate glyphs */
	switch (h->src.type)
		{
	case src_Type1:
		if (t1rIterateGlyphs(h->t1r.ctx, &h->cb.glyph) ||
			t1rResetGlyphs(h->t1r.ctx))
			fatal(h, NULL);
		break;
	case src_OTF:
	case src_CFF:
		if (cfrIterateGlyphs(h->cfr.ctx, &h->cb.glyph) ||
			cfrResetGlyphs(h->cfr.ctx))
			fatal(h, NULL);
		break;
	case src_TrueType:
		if (ttrIterateGlyphs(h->ttr.ctx, &h->cb.glyph) ||
			ttrResetGlyphs(h->ttr.ctx))
			fatal(h, NULL);
		break;
	case src_SVG:
		if (svrIterateGlyphs(h->svr.ctx, &h->cb.glyph) ||
			svrResetGlyphs(h->svr.ctx))
			fatal(h, NULL);
		break;
		
	case src_UFO:
		if (ufoIterateGlyphs(h->ufr.ctx, &h->cb.glyph) ||
			ufoResetGlyphs(h->ufr.ctx))
			fatal(h, NULL);
		break;
		
		}

	/* Restore saved function */
	h->cb.glyph.beg = h->cb.saveGlyphBeg;
	}

/* Compare glyphs by their name. */
static int CTL_CDECL cmpByName(const void *first, const void *second)
	{
	return strcmp((*(abfGlyphInfo **)first)->gname.ptr,
				  (*(abfGlyphInfo **)second)->gname.ptr);
	}

/* Sort glyph list by glyph name. */
static void sortGlyphsByName(txCtx h)
	{
	qsort(h->src.glyphs.array, h->src.glyphs.cnt, 
		  sizeof(h->src.glyphs.array[0]), cmpByName);
	}

/* Compare glyphs by their fd. */
static int CTL_CDECL cmpByFD(const void *first, const void *second)
	{
	const abfGlyphInfo *a = *(abfGlyphInfo **)first;
	const abfGlyphInfo *b = *(abfGlyphInfo **)second;
	if (a->iFD < b->iFD)
		return -1;
	else if (a->iFD > b->iFD)
		return 1;
	else if (a->cid < b->cid)
		return -1;
	else if (a->cid > b->cid)
		return 1;
	else
		return 0;
	}

/* Sort glyph list by FD index. */
static void sortGlyphsByFD(txCtx h)
	{
	qsort(h->src.glyphs.array, h->src.glyphs.cnt,
		  sizeof(h->src.glyphs.array[0]), cmpByFD);
	}

/* Make glyph subset from glyph list. */
static void makeSubsetGlyphList(txCtx h)
	{
	long i;
	dnaSET_CNT(h->subset.glyphs, h->src.glyphs.cnt);
	for (i = 0; i < h->src.glyphs.cnt; i++)
		h->subset.glyphs.array[i] = h->src.glyphs.array[i]->tag;
	}

/* Construct arg buffer from subset list to simulated -g option. */
static void makeSubsetArgList(txCtx h)
	{
	long i;
	long rangecnt = 0;
	unsigned short first = h->subset.glyphs.array[0];
	unsigned short last = first;
	h->subset.args.cnt = 0;
	for (i = 1; i <= h->subset.glyphs.cnt; i++)
		{
        unsigned short curr;
         if (i < h->subset.glyphs.cnt)
             curr = h->subset.glyphs.array[i];
        else
            curr = 0;
            
		if (last + 1 != curr)
			{
			char buf[12];	/* 5 digits + hyphen + 5 digits + nul */
			if (first == last)
				sprintf(buf, "%hu", last);
			else
				sprintf(buf, "%hu-%hu", first, last);
			strcpy(dnaEXTEND(h->subset.args, (long)strlen(buf) + 1), buf);
			first = curr;
			rangecnt++;
			}
		last = curr;
		}
	h->arg.g.cnt = rangecnt;
	h->arg.g.substrs = h->subset.args.array;
	}

/* ----------------------------- Subset Parsing ---------------------------- */

enum				/* Glyph selector types */
	{
	sel_by_tag,
	sel_by_cid,
	sel_by_name
	};

/* Parse subset args. */
static void parseSubset(txCtx h, void (*select)(txCtx h, int type,
												unsigned short id, char *name))
	{
	long i;
	char *p = h->arg.g.substrs;

	for (i = 0; i < h->arg.g.cnt; i++)
		{
		unsigned short id;
		unsigned short lo;
		unsigned short hi;

		if (*p == '/')
			{
			/* CID */
			if (sscanf(p, "/%hu-/%hu", &lo, &hi) == 2)
				;
			else if (sscanf(p, "/%hu", &lo) == 1)
				hi = lo;
			else
				goto next;

			for (id = lo; id <= hi; id++)
				select(h, sel_by_cid, id, NULL);
				
			}
		else if (isdigit(*p))
			{
			/* Tag */
			if (sscanf(p, "%hu-%hu", &lo, &hi) == 2)
				;
			else if (sscanf(p, "%hu", &lo) == 1)
				hi = lo;
			else
				goto next;

			for (id = lo; id <= hi; id++)
				select(h, sel_by_tag, id, NULL);
			}
		else
			/* Name */
			select(h, sel_by_name, 0, p);

		/* Advance to next substring */
	next:
		while (*p++ != '\0')
			;
		}
	}

/* Parse subset args. */
static void parseFDSubset(txCtx h)
{
	long i;
	char *p = h->arg.g.substrs;
    
	for (i = 0; i < h->arg.g.cnt; i++)
    {
		unsigned short id;
		unsigned short lo;
		unsigned short hi;
        
        if (isdigit(*p))
        {
			/* Tag */
			if (sscanf(p, "%hu-%hu", &lo, &hi) == 2)
				;
			else if (sscanf(p, "%hu", &lo) == 1)
				hi = lo;
			else
				goto next;
            
			for (id = lo; id <= hi; id++)
                *dnaNEXT(h->fd.fdIndices)= id;
       }
		else
        {
            fatal(h, "-fd argument is not an integer.");

        }
		/* Advance to next substring */
	next:
		while (*p++ != '\0')
			;
    }
}


/* -------------------------------- cef mode ------------------------------- */

/* Begin font set. */
static void cef_BegSet(txCtx h)
	{
	}

/* Begin font. */
static void cef_BegFont(txCtx h, abfTopDict *top)
	{
	dstFileSetAutoName(h, top);
	}

/* Compare glyphs by their CID. */
static int CTL_CDECL cef_cmpByCID(const void *first, const void *second, 
								  void *ctx)
	{
	txCtx h = ctx;
	abfGlyphInfo *a = h->src.glyphs.array[*(unsigned short *)first];
	abfGlyphInfo *b = h->src.glyphs.array[*(unsigned short *)second];
	if (a->cid < b->cid)
		return -1;
	else if (a->cid > b->cid)
		return 1;
	else
		return 0;
	}

/* Match glyph by its CID. */
static int CTL_CDECL cef_matchByCID(const void *key, const void *value, 
									void *ctx)
	{
	txCtx h = ctx;
	unsigned short a = *(unsigned short *)key;
	unsigned short b = h->src.glyphs.array[*(unsigned short *)value]->cid;
	if (a < b)
		return -1;
	else if (a > b)
		return 1;
	else
		return 0;
 	}

/* Compare glyphs by their name. */
static int CTL_CDECL cef_cmpByName(const void *first, const void *second, 
								   void *ctx)
	{
	txCtx h = ctx;
	return strcmp(h->src.glyphs.array[*(unsigned short *)first]->gname.ptr,
				  h->src.glyphs.array[*(unsigned short *)second]->gname.ptr);
	}

/* Match glyph by its name. */
static int CTL_CDECL cef_matchByName(const void *key, const void *value, 
									 void *ctx)
	{
	txCtx h = ctx;
	return strcmp(key, 
				  h->src.glyphs.array[*(unsigned short *)value]->gname.ptr);
	}

/* Make glyph lookup array. */
static void makeGlyphLookup(txCtx h, ctuCmpFunc cmp)
	{
	long i;

	/* Make lookup array of all tags */
	dnaSET_CNT(h->cef.lookup, h->src.glyphs.cnt);
	for (i = 0; i < h->cef.lookup.cnt; i++)
		h->cef.lookup.array[i] = (unsigned short)i;

	/* Sort array */
	ctuQSort(h->cef.lookup.array, h->cef.lookup.cnt, 
			 sizeof(unsigned short), cmp, h);
	}

/* Lookup glyph. */
static void lookupGlyph(txCtx h, void *key, ctuMatchFunc match)
	{
	size_t index;
	if (ctuLookup(key, h->cef.lookup.array, h->cef.lookup.cnt,
				  sizeof(unsigned short), match, &index, h))
		dnaNEXT(h->cef.subset)->id = 
			h->src.glyphs.array[h->cef.lookup.array[index]]->tag;
	}

/* Select subset glyph. */
static void selectGlyph(txCtx h, int type, unsigned short id, char *gname)
	{
	switch (type)
		{
	case sel_by_tag:
		if (id < h->src.glyphs.cnt)
			dnaNEXT(h->cef.subset)->id = id;
		break;
	case sel_by_cid:
		if (h->top->sup.flags & ABF_CID_FONT)
			{
			if (h->cef.lookup.cnt == 0)
				/* Make CID lookup list */
				makeGlyphLookup(h, cef_cmpByCID);
			lookupGlyph(h, &id, cef_matchByCID);
			}
		break;
	case sel_by_name:
		if (!(h->top->sup.flags & ABF_CID_FONT))
			{
			if (h->cef.lookup.cnt == 0)
				/* Make glyph name lookup list */
				makeGlyphLookup(h, cef_cmpByName);
			lookupGlyph(h, gname, cef_matchByName);
			}
		break;
		}
	}

/* Match glyph name */
static int CTL_CDECL matchName(const void *key, const void *value)
	{
	return strcmp((char *)key, ((Name2UV *)value)->gname);
	}

/* Map glyph name to Unicode value using simplified assignment algorithm. */
static unsigned short mapName2UV(txCtx h, char *gname, unsigned short *unrec)
	{
	static const Name2UV agl[] =
		{
#include "agl2uv.h"
		};
	Name2UV *map = (Name2UV *)bsearch(gname, agl, ARRAY_LEN(agl),
									  sizeof(Name2UV), matchName);
	if (map != NULL)
		return map->uv;	/* Match found */

	/* Not found */
	if (strcmp(gname, ".notdef") == 0)
		return 0xFFFF;	/* No encoding for .notdef */

	if (gname[0] == 'u' &&
		gname[1] == 'n' &&
		gname[2] == 'i' &&
		isxdigit(gname[3]) && !islower(gname[3]) &&
		isxdigit(gname[4]) && !islower(gname[4]) &&
		isxdigit(gname[5]) && !islower(gname[5]) &&
		isxdigit(gname[6]) && !islower(gname[6]) &&
		gname[7] == '\0')	
		/* uni<CODE> name; return hex part */
		return (unsigned short)strtol(&gname[3], NULL, 16);

	/* return Private Use Area UV */
	return (*unrec)++;
	}

/* Get User Design Vector. */
static float *getUDV(txCtx h)
	{
	static float UDV[CFF2_MAX_AXES];
	int i;
	char *p;
	char *q;

	if (h->arg.U == NULL)
		return NULL;

	/* Parse User Design Vector */
	for (i = 0; i < CFF2_MAX_AXES; i++)
		UDV[i] = 0.0;

	p = h->arg.U;
	for (i = 0; i < CFF2_MAX_AXES; i++)
		{
		UDV[i] = (float)strtod(p, &q);
		if (p == q || (*q != ',' && *q != '\0'))
			fatal(h, "bad UDV");
		else if (*q == '\0')
			break;
		p = q + 1;
		}
		
	return UDV;
	}

/* Print CEF subset specification. */
static void printSpec(txCtx h, cefEmbedSpec *spec)
	{
	char *p;
	long i;

	printf("--- CEF subset:\n"
		   "SRC font	%s\n"
		   "SRC glyphs	%ld\n"
		   "DST font	%s\n"
		   "DST glyphs	%ld\n",
		   h->cef.src.filename, h->src.glyphs.cnt,
		   h->dst.stm.filename, spec->subset.cnt);
	
	p = (h->top->sup.flags & ABF_CID_FONT)? "/": "";
	for (i = 0; i < spec->subset.cnt; i++)
		{
		printf("%s%hu", p, spec->subset.array[i].id);
		p = (h->top->sup.flags & ABF_CID_FONT)? ",/": ",";
		}
	printf("\n");

	if (spec->subset.names == NULL)
		return;

	/* Print glyph names */
	p = "";
	for (i = 0; i < spec->subset.cnt; i++)
		{
		unsigned short id = spec->subset.array[i].id;
		if (id < CEF_VID_BEGIN)
			printf("%s%s", p, spec->subset.names[id]);
		else
			printf("%svid-%hu", p, id);
		p = ",";
		}
	printf("\n");
	}

/* CEF glyph mapping callback. */
static void cefGlyphMap(cefMapCallback *cb, 
						unsigned short gid, abfGlyphInfo *info)
	{
	int cid = info->flags & ABF_GLYPH_CID;
	if (gid == 0)
		{
		if (cid)
			printf("DST map [gid]=/cid\n");
		else
			printf("DST map [gid]=<gname>\n");
		}			
	if (cid)
		printf("[%hu]=/%hu ", gid, info->cid);
	else
		printf("[%hu]=<%s> ", gid, info->gname.ptr);
	}

/* End font. */
static void cef_EndFont(txCtx h)
	{
	cefMapCallback map;
	cefEmbedSpec spec;
	int result;
	long i;
	unsigned short unrec;

	getGlyphList(h);

	if (h->arg.g.cnt == 0)
		{
		/* Whole font subset */
		dnaSET_CNT(h->cef.subset, h->src.glyphs.cnt);
		for (i = 0; i < h->cef.subset.cnt; i++)
			h->cef.subset.array[i].id = (unsigned short)i;
		}
	else
		{
		h->cef.subset.cnt = 0;
		h->cef.lookup.cnt = 0;
		parseSubset(h, selectGlyph);
		}

	h->cef.gnames.cnt = 0;
	unrec = 0xE000;	/* Start of Private Use Area */

	if (h->top->sup.flags & ABF_CID_FONT)
		/* Make CID subset, encoding all glyphs in PUA */
		for (i = 0; i < h->cef.subset.cnt; i++)
			{
			cefSubsetGlyph *dst = &h->cef.subset.array[i];
			abfGlyphInfo *src = h->src.glyphs.array[dst->id];
			dst->id = src->cid;
			dst->uv = unrec++;
			}
	else
		{
		/* Make tag list and assign Unicode encoding */
		for (i = 0; i < h->cef.subset.cnt; i++)
			{
			cefSubsetGlyph *dst = &h->cef.subset.array[i];
			abfGlyphInfo *src = h->src.glyphs.array[dst->id];
			dst->uv = mapName2UV(h, src->gname.ptr, &unrec);
			}

		/* Decide whether to use name list */
		switch (h->src.type)
			{
		case src_Type1:
			break;			/* Use names */
		case src_OTF:
		case src_CFF:
			if (rand() & 0x0100)
				goto initspec;
			break;			/* Use names 50% of the time */
		case src_TrueType:
			goto initspec;	/* Don't use names */
			}

		/* Make name list */
		dnaSET_CNT(h->cef.gnames, h->src.glyphs.cnt + 1);
		for (i = 0; i < h->src.glyphs.cnt; i++)
			h->cef.gnames.array[i] = h->src.glyphs.array[i]->gname.ptr;
		h->cef.gnames.array[i] = NULL;
		}

#if 0
	{
	/* Add 2 virtual glyphs */
	cefSubsetGlyph *glyph = dnaEXTEND(h->cef.subset, 2);
	glyph[0].id = CEF_VID_BEGIN + 0;
	glyph[0].uv = 0xa000;
	glyph[1].id = CEF_VID_BEGIN + 1;
	glyph[1].uv = 0xa001;
	}
#endif

	/* Initialize embedding spec. */
 initspec:
	spec.flags			= h->arg.cef.flags;
	spec.newFontName	= h->arg.cef.F;
	spec.UDV			= getUDV(h);
	spec.URL			= NULL;
	spec.subset.cnt		= h->cef.subset.cnt;
	spec.subset.array	= h->cef.subset.array;
	spec.subset.names	= (h->cef.gnames.cnt > 0)? h->cef.gnames.array: NULL;
	spec.kern.cnt		= 0;
	
	printSpec(h, &spec);

	/* Turn off segmentation on source stream */
	h->seg.refill = NULL;

	/* Initialize glyph mapping callback */
	map.ctx = NULL;
	map.glyphmap = cefGlyphMap;

	if (h->arg.cef.flags & CEF_WRITE_SVG)
		cefSetSvwFlags(h->cef.ctx, h->svw.flags);

	/* Make embedding font */
	result = cefMakeEmbeddingFont(h->cef.ctx, &spec, &map);
	if (result)
		fatal(h, "(cef) %s", cefErrStr(result));
	else
		printf("\n");
	}

/* End font set. */
static void cef_EndSet(txCtx h)
	{
	}

/* Setup cef mode. */
static void cef_SetMode(txCtx h)
	{
	/* Initialize args */
	h->arg.cef.F = NULL;
	h->arg.cef.flags = 0;
	h->svw.flags = SVW_NEWLINE_UNIX;  /* In case cfembed library used in svgwrite mode */

	/* Set mode name */
	h->modename	= "cef";

	/* Set library functions */
	h->dst.begset	= cef_BegSet;
	h->dst.begfont	= cef_BegFont;
	h->dst.endfont	= cef_EndFont;
	h->dst.endset	= cef_EndSet;	

	if (h->cef.ctx == NULL)
		{
		h->cef.ctx = cefNew(&h->cb.mem, &h->cb.stm, CEF_CHECK_ARGS);
		if (h->cef.ctx == NULL)
			fatal(h, "(cef) can't init lib");
		}

	/* Set source libarary flags */
	h->t1r.flags = 0;
	h->cfr.flags = 0;

	h->mode = mode_cef;
	}

/* Mode-specific help. */
static void cef_Help(txCtx h)
	{
	static char *text[] =
		{
#include "cef.h"
		};
	printText(ARRAY_LEN(text), text);
	}

/* -------------------------------- pdf mode ------------------------------- */

/* Begin font set. */
static void pdf_BegSet(txCtx h)
	{
	}

/* Begin new font. */
static void pdf_BegFont(txCtx h, abfTopDict *top)
	{
	dstFileOpen(h, top);
	top->sup.filename = 
		(strcmp(h->src.stm.filename, "-") == 0)? "stdin": h->src.stm.filename;

	if (h->src.type == src_TrueType)
		h->pdw.flags |= PDW_FLIP_TICS;
	else
		h->pdw.flags &= ~PDW_FLIP_TICS;

	if (pdwBegFont(h->pdw.ctx, h->pdw.flags, h->pdw.level, top))
		fatal(h, NULL);
	}

/* End new font. */
static void pdf_EndFont(txCtx h)
	{
	if (pdwEndFont(h->pdw.ctx))
		fatal(h, NULL);
	}

/* End font set. */
static void pdf_EndSet(txCtx h)
	{
	}

/* Set control functions. */
static void pdf_SetMode(txCtx h)
	{
	h->pdw.flags = 0;
	h->pdw.level = 0;

	/* Set mode name */
	h->modename = "pdf";

	/* Set library functions */
	h->dst.begset	= pdf_BegSet;
	h->dst.begfont	= pdf_BegFont;
	h->dst.endfont	= pdf_EndFont;
	h->dst.endset	= pdf_EndSet;	

	if (h->pdw.ctx == NULL)
		{
		/* Create library context */
		h->pdw.ctx = pdwNew(&h->cb.mem, &h->cb.stm, PDW_CHECK_ARGS);
		if (h->pdw.ctx == NULL)
			fatal(h, "(pdw) can't init lib");
		}

	/* Initialize glyph callbacks */
	h->cb.glyph = pdwGlyphCallbacks;
	h->cb.glyph.direct_ctx = h->pdw.ctx;

	h->t1r.flags |= (T1R_UPDATE_OPS|T1R_USE_MATRIX);
	h->cfr.flags |= (CFR_UPDATE_OPS|CFR_USE_MATRIX);

	h->mode = mode_pdf;
	}

/* Mode-specific help. */
static void pdf_Help(txCtx h)
	{
	static char *text[] =
		{
#include "pdf.h"
		};
	printText(ARRAY_LEN(text), text);
	}

/* ------------------------------- mtx mode ------------------------------- */

/* Begin glyph path. */
static int mtxGlyphBeg(abfGlyphCallbacks *cb, abfGlyphInfo *info)
	{
	txCtx h = cb->direct_ctx;
	cb->info = info;
	return h->mtx.metrics.cb.beg(&h->mtx.metrics.cb, info);
	}

/* Save glyph width. */
static void mtxGlyphWidth(abfGlyphCallbacks *cb, float hAdv)
	{
	txCtx h = cb->direct_ctx;
	h->mtx.metrics.cb.width(&h->mtx.metrics.cb, hAdv);
	}

/* Add move to path. */
static void mtxGlyphMove(abfGlyphCallbacks *cb, float x0, float y0)
	{
	txCtx h = cb->direct_ctx;
	h->mtx.metrics.cb.move(&h->mtx.metrics.cb, x0, y0);
	}

/* Add line to path. */
static void mtxGlyphLine(abfGlyphCallbacks *cb, float x1, float y1)
	{
	txCtx h = cb->direct_ctx;
	h->mtx.metrics.cb.line(&h->mtx.metrics.cb, x1, y1);
	}

/* Add curve to path. */
static void mtxGlyphCurve(abfGlyphCallbacks *cb,
					   float x1, float y1, 
					   float x2, float y2, 
					   float x3, float y3)
	{
	txCtx h = cb->direct_ctx;
	h->mtx.metrics.cb.curve(&h->mtx.metrics.cb, x1, y1, x2, y2, x3, y3);
	}

/* Ignore general glyph operator. */
static void mtxGlyphGenop(abfGlyphCallbacks *cb, 
					   int cnt, float *args, int op)
	{
	/* Nothing to do */
	}

/* Handle seac operator. */
static void mtxGlyphSeac(abfGlyphCallbacks *cb, 
					  float adx, float ady, int bchar, int achar)
	{
	/* Nothing to do */
	}

/* End glyph path. */
static void mtxGlyphEnd(abfGlyphCallbacks *cb)
	{
	txCtx h = cb->direct_ctx;
	abfMetricsCtx g = &h->mtx.metrics.ctx;
	abfGlyphInfo *info = cb->info;

	h->mtx.metrics.cb.end(&h->mtx.metrics.cb);

	fprintf(h->dst.stm.fp, "glyph[%hu] {", info->tag);
	if (info->flags & ABF_GLYPH_CID)
		/* Dump CID-keyed glyph */
		fprintf(h->dst.stm.fp, "%hu,%hhu", info->cid, info->iFD);
	else
		{
		/* Dump name-keyed glyph */
		abfEncoding *enc = &info->encoding;
		fprintf(h->dst.stm.fp, "%s", info->gname.ptr);
		if (enc->code == ABF_GLYPH_UNENC)
			fprintf(h->dst.stm.fp, ",-");
		else
			{
			/* Dump encoding */
			char *sep = ",";
			do
				{
				if (info->flags & ABF_GLYPH_UNICODE)
					fprintf(h->dst.stm.fp, "%s0x%04lX", sep, enc->code);
				else
					fprintf(h->dst.stm.fp, "%s0x%02lX", sep, enc->code);
				sep = "+";
				enc = enc->next;
				}
			while (enc != NULL);
			}
		}

	if (h->mtx.level & 1)
		/* Real metrics */
		fprintf(h->dst.stm.fp, ",%g,{%g,%g,%g,%g}}\n", g->real_mtx.hAdv,
				g->real_mtx.left, g->real_mtx.bottom,
				g->real_mtx.right, g->real_mtx.top);
	else
		/* Integer metrics */
		fprintf(h->dst.stm.fp, ",%ld,{%ld,%ld,%ld,%ld}}\n", g->int_mtx.hAdv,
				g->int_mtx.left, g->int_mtx.bottom,
				g->int_mtx.right, g->int_mtx.top);

	if (h->mtx.level > 1)
		{
		/* Compute aggregate bounding box */
		if (g->real_mtx.left   != 0 ||
			g->real_mtx.bottom != 0 ||
			g->real_mtx.right  != 0 ||
			g->real_mtx.top    != 0)
			{
			/* Marking glyph */
			if (h->mtx.bbox.left   == 0 &&
				h->mtx.bbox.bottom == 0 &&
				h->mtx.bbox.right  == 0 &&
				h->mtx.bbox.top    == 0)
				{
				/* First marking glyph; set all values */
				h->mtx.bbox.left =   g->real_mtx.left;
				h->mtx.bbox.bottom = g->real_mtx.bottom;
				h->mtx.bbox.right =  g->real_mtx.right;
				h->mtx.bbox.top =    g->real_mtx.top;

				h->mtx.bbox.setby.left   = info;
				h->mtx.bbox.setby.bottom = info;
				h->mtx.bbox.setby.right  = info;
				h->mtx.bbox.setby.top    = info;
				}
			else
				{
				if (h->mtx.bbox.left > g->real_mtx.left)
					{
					h->mtx.bbox.left = g->real_mtx.left;
					h->mtx.bbox.setby.left = info;
					}
				if (h->mtx.bbox.bottom > g->real_mtx.bottom)
					{
					h->mtx.bbox.bottom = g->real_mtx.bottom;
					h->mtx.bbox.setby.bottom = info;
					}
				if (h->mtx.bbox.right < g->real_mtx.right)
					{
					h->mtx.bbox.right = g->real_mtx.right;
					h->mtx.bbox.setby.right = info;
					}
				if (h->mtx.bbox.top < g->real_mtx.top)
					{
					h->mtx.bbox.top = g->real_mtx.top;
					h->mtx.bbox.setby.top = info;
					}
				}
			}
		}
	}

/* Mtx mode callbacks template. */
static abfGlyphCallbacks mtxGlyphCallbacks =
	{
	NULL,
	NULL,
	NULL,
	mtxGlyphBeg,
	mtxGlyphWidth,
	mtxGlyphMove,
	mtxGlyphLine,
	mtxGlyphCurve,
	NULL,
	NULL,
	mtxGlyphGenop,
	mtxGlyphSeac,
	mtxGlyphEnd,
	};

/* Begin font set. */
static void mtx_BegSet(txCtx h)
	{
	}

/* Begin font. */
static void mtx_BegFont(txCtx h, abfTopDict *top)
	{
	dstFileOpen(h, top);

	h->mtx.bbox.left = 0;
	h->mtx.bbox.bottom = 0;
	h->mtx.bbox.right = 0;
	h->mtx.bbox.top = 0;

	if (top->sup.flags & ABF_CID_FONT)
		fprintf(h->dst.stm.fp, 
				"### glyph[tag] {cid,fd,width,{left,bottom,right,top}}\n");
	else
		fprintf(h->dst.stm.fp, 
				"### glyph[tag] {gname,enc,width,{left,bottom,right,top}}\n");
	}

/* End font. */
static void mtx_EndFont(txCtx h)
	{
	if (h->mtx.level > 1)
		{
		/* Print bbox information */
		fprintf(h->dst.stm.fp, "### aggregate\n");
		if (h->mtx.level == 2)
			fprintf(h->dst.stm.fp, "bbox  {%g,%g,%g,%g}\n",
					floor(h->mtx.bbox.left), floor(h->mtx.bbox.bottom),
					ceil(h->mtx.bbox.right), ceil(h->mtx.bbox.top));
		else
			fprintf(h->dst.stm.fp, "bbox  {%g,%g,%g,%g}\n",
					h->mtx.bbox.left, h->mtx.bbox.bottom,
					h->mtx.bbox.right, h->mtx.bbox.top);

		if (h->mtx.bbox.left != 0 ||
			h->mtx.bbox.bottom != 0 ||
			h->mtx.bbox.right != 0 ||
			h->mtx.bbox.top != 0)
			{
			/* bbox was set; print setting glyph(s) */
			fprintf(h->dst.stm.fp, "tag   {%hu,%hu,%hu,%hu}\n",
					h->mtx.bbox.setby.left->tag,
					h->mtx.bbox.setby.bottom->tag,
					h->mtx.bbox.setby.right->tag,
					h->mtx.bbox.setby.top->tag);
			if (h->top->sup.flags & ABF_CID_FONT)
				fprintf(h->dst.stm.fp, "cid   {%hu,%hu,%hu,%hu}\n",
						h->mtx.bbox.setby.left->cid,
						h->mtx.bbox.setby.bottom->cid,
						h->mtx.bbox.setby.right->cid,
						h->mtx.bbox.setby.top->cid);
			else
				fprintf(h->dst.stm.fp, "gname {%s,%s,%s,%s}\n",
						h->mtx.bbox.setby.left->gname.ptr,
						h->mtx.bbox.setby.bottom->gname.ptr,
						h->mtx.bbox.setby.right->gname.ptr,
						h->mtx.bbox.setby.top->gname.ptr);
			}
		}
	}

/* End font set. */
static void mtx_EndSet(txCtx h)
	{
	dstFileClose(h);
	}

/* Setup mtx mode. */
static void mtx_SetMode(txCtx h)
	{
	h->mtx.level = 0;

	/* Set mode name */
	h->modename	= "mtx";

	/* Set library functions */
	h->dst.begset	= mtx_BegSet;
	h->dst.begfont	= mtx_BegFont;
	h->dst.endfont	= mtx_EndFont;
	h->dst.endset	= mtx_EndSet;	

	/* Initialize glyph callbacks */
	h->cb.glyph = mtxGlyphCallbacks;
	h->cb.glyph.direct_ctx = h;

	/* Initialize metrics facility */
	h->mtx.metrics.cb = abfGlyphMetricsCallbacks;
	h->mtx.metrics.cb.direct_ctx = &h->mtx.metrics.ctx;
	h->mtx.metrics.ctx.flags = 0;

	/* Set source libarary flags */
	h->t1r.flags = (T1R_UPDATE_OPS|T1R_USE_MATRIX);
	h->cfr.flags = (CFR_UPDATE_OPS|CFR_USE_MATRIX);

	h->mode = mode_mtx;
	}

/* Mode-specific help. */
static void mtx_Help(txCtx h)
	{
	static char *text[] =
		{
#include "mtx.h"
		};
	printText(ARRAY_LEN(text), text);
	}

/* --------------------------------- t1 mode ------------------------------- */

/* Begin font set. */
static void t1_BegSet(txCtx h)
	{
	}

/* Begin new glyph definition for patching glyph info. if -decid enabled. */
static int t1_GlyphBeg(abfGlyphCallbacks *cb, abfGlyphInfo *info)
{
	txCtx h = cb->indirect_ctx;
	char gname[64];
    unsigned int nameLen;
    
	
	if (info->flags & ABF_GLYPH_SEEN)
		return ABF_SKIP_RET;	/* Already in subset */
	
	if (h->t1w.fd == -1)
	{
		h->t1w.fd = info->iFD;	/* First glyph; set target fd */
	}
	else if (info->cid == 0) /* For CID 0, always just use current iFD. */
	{
		info->iFD = h->t1w.fd;
	}
	else if (info->iFD != h->t1w.fd)
		{ 
			if (h->t1w.options & T1W_USEFD)
				info->iFD = h->t1w.fd;
			else 
				fatal(h, "selected glyphs span multiple FDs");
		}
	/* Create glyph name */
	if (info->cid == 0)
		strcpy(gname, ".notdef");
	else
		sprintf(gname, "cid%hu", info->cid);
    nameLen = strlen(gname) + 1;
    if ((h->t1w.gnames.size) < (h->t1w.gnames.cnt + nameLen))
    {
        dnaINDEX(h->t1w.gnames,h->t1w.gnames.size + nameLen);
         /* Update all the gname ptrs, as we just moved h->t1w.gnames.array,and all the info->gname.ptr are invalid. */
        t1wUpdateGlyphNames(h->t1w.ctx, h->t1w.gnames.array);
    }

    info->gname.ptr = &h->t1w.gnames.array[h->t1w.gnames.cnt];
    info->gname.impl = h->t1w.gnames.cnt; // hold current char index, to make renumbering this easier!
	strcpy(info->gname.ptr, gname);
	h->t1w.gnames.cnt += (long)nameLen;
	
	info->flags &= ~ABF_GLYPH_CID;	/* Convert to name-keyed glyph */
	
	return t1wGlyphCallbacks.beg(cb, info);
}

/* Begin font. */
static void t1_BegFont(txCtx h, abfTopDict *top)
	{
	h->t1w.maxGlyphs = 0;

	/* Initialize glyph callbacks */
    if (h->flags & PATH_REMOVE_OVERLAP)
        {
        h->cb.glyph = abfGlyphPathCallbacks;
        h->cb.glyph.direct_ctx = h->abf.ctx;
        }
    else
        {
        h->cb.glyph = t1wGlyphCallbacks;
        h->cb.glyph.direct_ctx = h->t1w.ctx;
        }
    if (h->flags & PATH_SUPRESS_HINTS)
    {
        h->cb.glyph.stem = NULL;
        h->cb.glyph.flex = NULL;
    }

	if (h->t1w.options & T1W_DECID)
		{
		/* Convert cid-keyed font to name-keyed font */
		if (!(top->sup.flags & ABF_CID_FONT))
			fatal(h, "-decid specified for non-CID font");

		/* Initialize */
		h->t1w.fd = -1;
		(void)dnaGROW(h->t1w.gnames, 
					  ((h->subset.glyphs.cnt > 0)? 
					   h->subset.glyphs.cnt: top->sup.nGlyphs)*8);
		h->t1w.gnames.cnt = 0;

		/* Replace callback */
		if (!(h->flags & PATH_REMOVE_OVERLAP))
            h->cb.glyph.beg = t1_GlyphBeg;
		h->cb.glyph.indirect_ctx = h;
		}
	if (h->t1w.options & T1W_WAS_EMBEDDED)
		top->WasEmbedded = 1;
	
	if (h->t1w.flags & T1W_TYPE_BASE)
		h->t1w.maxGlyphs = (top->sup.flags & ABF_CID_FONT)?
			top->cid.CIDCount: top->sup.nGlyphs;

	dstFileSetAutoName(h, top);

	/* Initialize glyph callbacks */
    if (h->flags & PATH_REMOVE_OVERLAP)
        {
        if (abfBegFont(h->abf.ctx, top))
            fatal(h, NULL);
        }
    else
        {
        if (t1wBegFont(h->t1w.ctx, h->t1w.flags, h->t1w.lenIV, h->t1w.maxGlyphs))
            fatal(h, NULL);
        }
	}

/* Copy length bytes from source file to destination file. */
static void copyFile(txCtx h, size_t length,
					 FILE *src, char *srcfile,
					 FILE *dst, char *dstfile)
	{
	char buf[BUFSIZ];
	size_t cnt;

	/* Write whole buffers */
	cnt = length/BUFSIZ;
	while (cnt--)
		if (fread(buf, 1, BUFSIZ, src) != BUFSIZ)
			fileError(h, srcfile);
		else if (fwrite(buf, 1, BUFSIZ, dst) != BUFSIZ)
			fileError(h, dstfile);

	/* Write partial buffers */
	cnt = length%BUFSIZ;
	if (fread(buf, 1, cnt, src) != cnt)
		fileError(h, srcfile);
	else if (fwrite(buf, 1, cnt, dst) != cnt)
		fileError(h, dstfile);
	}

/* Copy PFB segment. */
static void copyPFBSegment(txCtx h, int type, long length,
						   FILE *src, char *srcfile,
						   FILE *dst, char *dstfile)
	{
	/* Write segment header */
	putc(128, dst);
	putc(type, dst);
	putc(length, dst);
	putc(length>>8, dst);
	putc(length>>16, dst);
	putc(length>>24, dst);

	/* Copy segment data */
	copyFile(h, length, src, srcfile, dst, dstfile);
	}

/* Write PFB format file. */
static void writePFB(txCtx h, FILE *font, char *fontfile, 
					 long begBinary, long begTrailer, long endTrailer)
	{
	char *tmpfil = "(t1w) reformat tmpfil";
	FILE *tmp = _tmpfile();
	if (tmp == NULL)
		fileError(h, tmpfil);

	/* Write pfb font to tmp file */
	copyPFBSegment(h, 1, begBinary, font, fontfile, tmp, tmpfil);
	copyPFBSegment(h, 2, begTrailer - begBinary, font, fontfile, tmp, tmpfil);
	copyPFBSegment(h, 1, endTrailer - begTrailer, font, fontfile, tmp, tmpfil);
	copyPFBSegment(h, 3, 0, font, fontfile, tmp, tmpfil);

	/* Copy tmp file to font file */
	font = freopen(fontfile, "wb", font);
	if (font == NULL)
		fileError(h, fontfile);
	rewind(tmp);
	copyFile(h, endTrailer + 4*(1 + 1 + 4), tmp, tmpfil, font, fontfile);

	/* Close tmp file */
	if (fclose(tmp) == EOF)
		fileError(h, tmpfil);
	}

/* Write 2-byte big-endian number. */
static void write2(FILE *fp, unsigned short value)
	{
	putc(value>>8, fp);
	putc(value, fp);
	}

/* Write 4-byte big-endian number. */
static void write4(FILE *fp, unsigned long value)
	{
	putc(value>>24, fp);
	putc(value>>16, fp);
	putc(value>>8, fp);
	putc(value, fp);
	}

/* Write padding bytes */
static void writePad(FILE *fp, long cnt)
	{
	while (cnt--)
		putc(0, fp);
	}

/* Copy POST resource. */
static void copyPOSTRes(txCtx h, int type, long length,
						FILE *src, char *srcfile,
						FILE *dst, char *dstfile)
	{
	/* Write resource header */
	write4(dst, 1 + 1 + length);
	putc(type, dst);
	putc(0, dst);

	/* Copy resource data */
	copyFile(h, length, src, srcfile, dst, dstfile);
	}

/* Copy POST resource. */
static void writeSection(txCtx h, int type, long length,
						 FILE *src, char *srcfile,
						 FILE *dst, char *dstfile)
	{
	/* Write full-length resouces */
	int cnt = length/2046;
	while (cnt--)
		copyPOSTRes(h, type, 2046, src, srcfile, dst, dstfile);

	/* Write partial resource */
	cnt = length%2046;
	if (cnt > 0 || length == 0)
		copyPOSTRes(h, type, cnt, src, srcfile, dst, dstfile);
	}

/* Write reference. */
static void writeRef(FILE *fp, int *id, long *offset, long length)
	{
	write2(fp, (unsigned short)((*id)++));
	write2(fp, (unsigned short)-1);
	putc(0, fp);
	putc(*offset>>16, fp);
	putc(*offset>>8, fp);
	putc(*offset, fp);
	write4(fp, 0);
	*offset += length + (4 + 1 + 1);
	}

/* Write references. */
static void writeRefs(FILE *fp, int *id, long *offset, long length)
	{
	int cnt = length/2046;
	while (cnt--)
		writeRef(fp, id, offset, 2046);

	cnt = length%2046;
	if (cnt > 0 || length == 0)
		writeRef(fp, id, offset, cnt);
	}

/* Write LWFN format file. */
static void writeLWFN(txCtx h, FILE *font, char *fontfile, 
					  long begBinary, long begTrailer, long endTrailer)
	{
	enum
		{
		MAP_HEADER_LEN	= 16 + 4 + 4*2,
		TYPE_LIST_LEN	= 2 + 4 + 2*2,
		REFERENCE_LEN	= 2*2 + 1 + 3 + 4
		};
	int id;
	long offset;
	long length0 = begBinary;					/* Text header */
	long length1 = begTrailer - begBinary;		/* Binary section */
	long length2 = endTrailer - begTrailer;		/* Text trailer */
	long length3 = 0;							/* End-of-font program */
	int rescnt = ((length0 + 2045)/2046 + 
				  (length1 + 2045)/2046 +
				  (length2 + 2045)/2046 +
				  1);
	long datalen = rescnt*(4 + 1 + 1) + endTrailer;
	long maplen = MAP_HEADER_LEN + TYPE_LIST_LEN + rescnt*REFERENCE_LEN;
	char *tmpfil = "(t1w) reformat tmpfile";
	FILE *tmp = _tmpfile();
	if (tmp == NULL)
		fileError(h, tmpfil);

	/* Write resource header */
	write4(tmp, 256);
	write4(tmp, 256 + datalen);
	write4(tmp, datalen);
	write4(tmp, maplen);

	/* Write system and application data area */
	writePad(tmp, 112 + 128);

	/* Write resources */
	writeSection(h, 1, length0, font, fontfile, tmp, tmpfil);
	writeSection(h, 2, length1, font, fontfile, tmp, tmpfil);
	writeSection(h, 1, length2, font, fontfile, tmp, tmpfil);
	writeSection(h, 5, length3, font, fontfile, tmp, tmpfil);
	
	/* Write map header */
	writePad(tmp, 16 + 4 + 2);
	write2(tmp, 0);
	write2(tmp, MAP_HEADER_LEN);
	write2(tmp, (unsigned short)maplen);

	/* Write type list */
	write2(tmp, 0);
	write4(tmp, CTL_TAG('P','O','S','T'));
	write2(tmp, (unsigned short)(rescnt - 1));
	write2(tmp, TYPE_LIST_LEN);

	/* Write reference list */
	id = 501;
	offset = 0;
	writeRefs(tmp, &id, &offset, length0);
	writeRefs(tmp, &id, &offset, length1);
	writeRefs(tmp, &id, &offset, length2);
	writeRefs(tmp, &id, &offset, length3);

	/* Name list empty */

	/* Copy tmp file to font file */
	font = freopen(fontfile, "wb", font);
	if (font == NULL)
		fileError(h, fontfile);
	rewind(tmp);
	copyFile(h, 256 + datalen + maplen, tmp, tmpfil, font, fontfile);

	/* Close tmp file */
	if (fclose(tmp) == EOF)
		fileError(h, tmpfil);
	}

/* Perform platform-specific reformatting of file. */
static void t1_Reformat(txCtx h)
	{
	int state;
	long begBinary;		/* Offset to start of binary section */
	long begTrailer;	/* Offset to start of trailer */
	long endTrailer;	/* Offset to EOF */
	char *fontfile = h->dst.stm.filename;
	FILE *font = fopen(fontfile, "rb");
	if (font == NULL)
		fileError(h, fontfile);

	/* Find "eexec " string */
	state = 0;
	for (;;)
		switch (fgetc(font))
			{
		case 'e':
			switch (state)
				{
			case 0:
				state = 1;
				break;
			case 1:
				state = 2;
				break;
			case 3:
				state = 4;
				break;
			default:
				state = 0;
				break;
				}
			break;
		case 'x':
			state = (state == 2)? 3: 0;
			break;
		case 'c':
			state = (state == 4)? 5: 0;
			break;
		case ' ':
			if (state == 5)
				{
				begBinary = ftell(font);
				if (begBinary == -1)
					fileError(h, fontfile);
				goto findTrailer;
				}
			else
				state = 0;
			break;
		case EOF:
			if (feof(font))
				fatal(h, "can't find eexec");
			else
				fileError(h, fontfile);
			break;
		}

 findTrailer:
	/* Find a line of 64 '0' chars */
	state = 0;
	for (;;)
		switch (fgetc(font))
			{
		case '0':
			if (++state == 64)
				{
				begTrailer = ftell(font);
				if (begTrailer == -1)
					fileError(h, fontfile);
				begTrailer -= 64;
				goto findEOF;
				}
			break;
		case EOF:
			if (feof(font))
				fatal(h, "can't find tailer");
			else
				fileError(h, fontfile);
			break;
		default:
			state = 0;
			break;
		}

 findEOF:
	/* Find end-of-file */
	if (fseek(font, 0, SEEK_END))
		fileError(h, fontfile);
	endTrailer = ftell(font);
	if (endTrailer == -1)
		fileError(h, fontfile);

	rewind(font);
	switch (h->t1w.flags & T1W_NEWLINE_MASK)
		{
	case T1W_NEWLINE_WIN:
		writePFB(h, font, fontfile, begBinary, begTrailer, endTrailer);
		break;
	case T1W_NEWLINE_MAC:
		writeLWFN(h, font, fontfile, begBinary, begTrailer, endTrailer);
		break;
		}

	if (fclose(font) == EOF)
		fileError(h, fontfile);
	}

/* End font. */
static void t1_EndFont(txCtx h)
	{
	if (h->t1w.options & T1W_DECID)
		{
		/* Add .notdef (if not already added) */
		if (h->src.type == src_Type1)
			(void)t1rGetGlyphByCID(h->t1r.ctx, 0, &h->cb.glyph);
			
		else if (h->src.type == src_CFF)
			(void)cfrGetGlyphByCID(h->cfr.ctx, 0, &h->cb.glyph);

		/* Convert to name-keyed font */
		h->top->sup.flags &= ~ABF_CID_FONT;
		h->top->FDArray.cnt = 1;
		h->top->FDArray.array = &h->top->FDArray.array[h->t1w.fd];
		h->t1w.options |= T1W_NO_UID;	/* Clear UniqueIDs */
 		}

	if (h->t1w.options & T1W_NO_UID)
		{
		h->top->UniqueID = ABF_UNSET_INT;
		h->top->XUID.cnt = ABF_EMPTY_ARRAY;
		h->top->cid.UIDBase = ABF_UNSET_INT;
		}

	if (h->t1w.options & T1W_REFORMAT && 
		strcmp(h->dst.stm.filename, "-") == 0)
		fatal(h, "stdout can't be used with -pfb or -LWFN options");

    if (!(h->flags & PATH_REMOVE_OVERLAP))
        {
        if (t1wEndFont(h->t1w.ctx, h->top))
            fatal(h, NULL);
        }
    else
        {
        if (t1wBegFont(h->t1w.ctx, h->t1w.flags, h->t1w.lenIV, h->t1w.maxGlyphs))
            fatal(h, NULL);

        resetGlyphs(h);
        h->cb.glyph = t1wGlyphCallbacks;
        if (h->flags & PATH_SUPRESS_HINTS)
        {
            h->cb.glyph.stem = NULL;
            h->cb.glyph.flex = NULL;
        }
        h->cb.glyph.direct_ctx = h->t1w.ctx;
        h->cb.glyph.indirect_ctx = h;
        if (h->t1w.options & T1W_DECID)
            h->cb.glyph.beg = t1_GlyphBeg;
        if (abfEndFont(h->abf.ctx, ABF_PATH_REMOVE_OVERLAP, &h->cb.glyph))
            fatal(h, NULL);

        if (t1wEndFont(h->t1w.ctx, h->top))
            fatal(h, NULL);
        }

	if (h->t1w.options & T1W_REFORMAT)
		t1_Reformat(h);
	}

/* End font set. */
static void t1_EndSet(txCtx h)
	{
	}

/* Stream SING glyphlet callback. */
static int get_stream(t1wSINGCallback *sing_cb)
	{
	long length;
	txCtx h = sing_cb->ctx;
	FILE *fp = h->src.stm.fp;

	/* Get file size and seek to start */
	if (fseek(fp, 0, SEEK_END) != 0 ||
		(length = ftell(fp)) == -1 ||
		fseek(fp, 0, SEEK_SET) != 0)
		return 1;

	/* Update returned data */
	sing_cb->stm = &h->src.stm;
	sing_cb->length = length;

	return 0;
	}

/* Setup t1 mode. */
static void t1_SetMode(txCtx h)
	{
	/* Initialize control data */
	/* This is now set at the start of parseArgs
	h->t1w.options = 0;
	*/
	h->t1w.flags = (T1W_TYPE_HOST|
					T1W_ENCODE_ASCII|
					T1W_OTHERSUBRS_PRIVATE|
					T1W_NEWLINE_UNIX);
	h->t1w.lenIV = 4;
	h->t1w.fd = -1;
	/* Set mode name */
	h->modename	= "t1";

	/* Set library functions */
	h->dst.begset	= t1_BegSet;
	h->dst.begfont	= t1_BegFont;
	h->dst.endfont	= t1_EndFont;
	h->dst.endset	= t1_EndSet;	

	if (h->t1w.ctx == NULL)
		{
		/* Create library context */
		t1wSINGCallback sing_cb;
		sing_cb.ctx = h;
		sing_cb.stm = 0;
		sing_cb.length = 0;
		sing_cb.get_stream = get_stream;
		h->t1w.ctx = t1wNew(&h->cb.mem, &h->cb.stm, T1W_CHECK_ARGS);
		if (h->t1w.ctx == NULL || t1wSetSINGCallback(h->t1w.ctx, &sing_cb))
			fatal(h, "(t1w) can't init lib");
		}

    if (h->abf.ctx == NULL)
        {
        /* Create library context */
        h->abf.ctx = abfNew(&h->cb.mem, ABF_CHECK_ARGS);
        if (h->abf.ctx == NULL)
            fatal(h, "(abf) can't init lib");
        }

	/* Set source library flags */
	/* These are now set at the start of parseArgs
	h->t1r.flags = 0;
	h->cfr.flags = 0;
	*/

	h->mode = mode_t1;
	}

/* Mode-specific help. */
static void t1_Help(txCtx h)
	{
	static char *text[] =
		{
#include "t1.h"
		};
	printText(ARRAY_LEN(text), text);
	}

/* -------------------------------- svg mode ------------------------------- */

/* Begin font set. */
static void svg_BegSet(txCtx h)
	{
	}

/* Begin new glyph definition. */
static int svg_GlyphBeg(abfGlyphCallbacks *cb, abfGlyphInfo *info)
	{
	txCtx h = cb->indirect_ctx;

	/* Determine (or fabricate) Unicode value for glyph. */
	info->flags |= ABF_GLYPH_UNICODE;
	if (h->top->sup.flags & ABF_CID_FONT)
		{
		info->encoding.code = h->svw.unrec;
		h->svw.unrec++;
		}
	else
		info->encoding.code = mapName2UV(h, info->gname.ptr, &h->svw.unrec);

	return svwGlyphCallbacks.beg(cb, info);
	}

/* Begin font. */
static void svg_BegFont(txCtx h, abfTopDict *top)
	{
	h->cb.glyph.beg = svg_GlyphBeg;
	h->cb.glyph.indirect_ctx = h;

	h->svw.unrec = 0xE000;	/* Start of Private Use Area */

	dstFileSetAutoName(h, top);
	if (svwBegFont(h->svw.ctx, h->svw.flags))
		fatal(h, NULL);
	}

/* End font. */
static void svg_EndFont(txCtx h)
	{
	if (svwEndFont(h->svw.ctx, h->top))
		fatal(h, NULL);
	}

/* End font set. */
static void svg_EndSet(txCtx h)
	{
	}

/* Setup svg mode. */
static void svg_SetMode(txCtx h)
	{
	/* Initialize control data */
	h->svw.options = 0;
	h->svw.flags = SVW_NEWLINE_UNIX;

	/* Set mode name */
	h->modename	= "svg";

	/* Set library functions */
	h->dst.begset	= svg_BegSet;
	h->dst.begfont	= svg_BegFont;
	h->dst.endfont	= svg_EndFont;
	h->dst.endset	= svg_EndSet;	

	if (h->svw.ctx == NULL)
		{
		/* Create library context */
		h->svw.ctx = svwNew(&h->cb.mem, &h->cb.stm, SVW_CHECK_ARGS);
		if (h->svw.ctx == NULL)
			fatal(h, "(svw) can't init lib");
		}

	/* Initialize glyph callbacks */
	h->cb.glyph = svwGlyphCallbacks;
	h->cb.glyph.direct_ctx = h->svw.ctx;

	/* Set source library flags */
	h->t1r.flags |= T1R_UPDATE_OPS;
	h->cfr.flags |= CFR_UPDATE_OPS;

	h->mode = mode_svg;
	}

/* Mode-specific help. */
static void svg_Help(txCtx h)
	{
	static char *text[] =
		{
#include "svg.h"
		};
	printText(ARRAY_LEN(text), text);
	}


/* -------------------------------- ufo write mode ------------------------------- */

static void mkdir_tx(txCtx h, char* dirPath)
{
	int dirErr;
#ifdef _WIN32
	dirErr = _mkdir(dirPath);
#else
	dirErr = mkdir(dirPath,  0000700 | 0000070 | 0000007);
#endif

	if (dirErr != 0)
		fatal(h, "Failed to creater directory '%s'.\n", dirPath);
}

/* Begin font set. */
static void ufw_BegSet(txCtx h)
{
}

/* Begin new glyph definition. */
static int ufw_GlyphBeg(abfGlyphCallbacks *cb, abfGlyphInfo *info)
{
	return ufwGlyphCallbacks.beg(cb, info);
}

/* Begin font. */
static void ufw_BegFont(txCtx h, abfTopDict *top)
{
    struct stat fileStat;
    int statErrNo;

	h->cb.glyph.beg = ufw_GlyphBeg;
	h->cb.glyph.indirect_ctx = h;
 
    /* Make sure the user isn't sending the output to std out */
    if (strcmp(h->dst.stm.filename, "-") == 0)
    {
        fatal(h, "Please specify a file path for the destination UFO font. UFO fonts cannot be serialized to stdout.");
    }
    /* if the UFO parent dir does not exist, make it.
     If it does exist, complain and quit. */
    statErrNo = stat(h->dst.stm.filename,  &fileStat);
    if (statErrNo == 0)
    {
        fatal(h, "Destination UFO font already exists:  %s.\n", h->dst.stm.filename);
    }
    else
    {
		char buffer[FILENAME_MAX];
        mkdir_tx(h, h->dst.stm.filename);
        if (h->ufr.altLayerDir != NULL)
            sprintf(buffer, "%s/%s", h->file.dst, h->ufr.altLayerDir);
        else
            sprintf(buffer, "%s/%s", h->file.dst, "glyphs");
        mkdir_tx(h, buffer);
        
    }
   
	dstFileSetAutoName(h, top);
	if (ufwBegFont(h->ufow.ctx, h->ufow.flags, h->ufr.altLayerDir))
		fatal(h, NULL);
}

/* End font. */
static void ufw_EndFont(txCtx h)
{
	if (ufwEndFont(h->ufow.ctx, h->top))
		fatal(h, NULL);
}

/* End font set. */
static void ufw_EndSet(txCtx h)
{
}


static void ufo_SetMode(txCtx h)
{
	/* Initialize control data */
	h->ufow.flags = 0;
    
	/* Set mode name */
	h->modename	= "ufo_w";
    
	/* Set library functions */
	h->dst.begset	= ufw_BegSet;
	h->dst.begfont	= ufw_BegFont;
	h->dst.endfont	= ufw_EndFont;
	h->dst.endset	= ufw_EndSet;
    
	if (h->ufow.ctx == NULL)
    {
		/* Create library context */
		h->ufow.ctx = ufwNew(&h->cb.mem, &h->cb.stm, UFW_CHECK_ARGS);
		if (h->ufow.ctx == NULL)
			fatal(h, "(ufow) can't init lib");
    }
    
	/* Initialize glyph callbacks */
	h->cb.glyph = ufwGlyphCallbacks;
	h->cb.glyph.direct_ctx = h->ufow.ctx;
    
	/* Set source library flags. It is harmless to declare a font to be cune, and we have to flatten them if going to UFO */
	h->t1r.flags = T1R_UPDATE_OPS|T1R_FLATTEN_CUBE|T1R_IS_CUBE;
	h->cfr.flags = CFR_UPDATE_OPS|CFR_FLATTEN_CUBE|T1R_IS_CUBE;
    
	h->mode = mode_ufow;
}

/* Mode-specific help. */
static void ufo_Help(txCtx h)
{
	static char *text[] =
    {
#include "ufo.h"
    };
	printText(ARRAY_LEN(text), text);
}

/* -------------------------------- dcf mode ------------------------------- */

#define tx_reserved2  2
#define t2_reserved17 17


/* Return size of region. */
static long sizeRegion(const ctlRegion *region)
{
	return region->end - region->begin;
}


/* Begin flowed text. */
static void flowBeg(txCtx h)
	{
	h->dcf.sep = "";
	}

/* Title flowed text. */
static void flowTitle(txCtx h, char *title)
	{
	flowBeg(h);
	fprintf(h->dst.stm.fp, "--- %s\n", title);
	}

/* End flowed text. */
static void flowEnd(txCtx h)
	{
	fprintf(h->dst.stm.fp, "\n");
	}

/* Add flowed text. */
static void flowAdd(txCtx h, char *fmt, ...)
	{
	va_list ap;
	if (h->dcf.flags & DCF_SaveStemCnt)
		return;
	va_start(ap, fmt);
	vfprintf(h->dst.stm.fp, fmt, ap);
	va_end(ap);
	}

/* Break flowed text. */
static void flowBreak(txCtx h, char *fmt, ...)
	{
	va_list ap;
	va_start(ap, fmt);
	fprintf(h->dst.stm.fp, "%s", h->dcf.sep);
	vfprintf(h->dst.stm.fp, fmt, ap);
	va_end(ap);
	h->dcf.sep = (h->dcf.flags & DCF_BreakFlowed)? "\n": " ";
	}

/* Begin flowed element. */
static void flowElemBeg(txCtx h, long index, int complex)
	{
	fprintf(h->dst.stm.fp, "%s[%ld]={%s", h->dcf.sep, index,
			(complex && (h->dcf.flags & DCF_BreakFlowed))? "\n": "");
	}

/* Add argument to flowed element. */
static void flowArg(txCtx h, char *fmt, ...)
	{
	va_list ap;
	if (h->dcf.flags & DCF_SaveStemCnt)
		return;
	va_start(ap, fmt);
	fprintf(h->dst.stm.fp, "%s", h->dcf.sep);
	vfprintf(h->dst.stm.fp, fmt, ap);
	va_end(ap);
	h->dcf.sep = " ";
	}

/* Add operator to flowed element. */
static void flowOp(txCtx h, char *fmt, ...)
	{
	va_list ap;
	if (h->dcf.flags & DCF_SaveStemCnt)
		return;
	va_start(ap, fmt);
	fprintf(h->dst.stm.fp, "%s", h->dcf.sep);
	vfprintf(h->dst.stm.fp, fmt, ap);
	va_end(ap);
	h->dcf.sep = (h->dcf.flags & DCF_BreakFlowed)? "\n  ": " ";
	}

/* End flowed element. */
static void flowElemEnd(txCtx h)
	{
	fprintf(h->dst.stm.fp, "}");
	h->dcf.sep = (h->dcf.flags & DCF_BreakFlowed)? "\n": " ";
	}

/* Begin font set. */
static void dcf_BegSet(txCtx h)
	{
	}

/* Dump table tag line. */
static void dumpTagLine(txCtx h, char *title, const ctlRegion *region)
	{
	if (h->dcf.level < 1)
		{
		static char dots[] = " ................";
		fprintf(h->dst.stm.fp, "### %s%.*s (%08lx-%08lx)\n", 
				title, (int)(sizeof(dots) - 1 - strlen(title)), dots,
				region->begin, region->end - 1L);
		}
	else
		fprintf(h->dst.stm.fp, "### %s (%08lx-%08lx)\n", 
				title, region->begin, region->end - 1L);
	}

/* Dump CFF header. */
static unsigned short dcf_DumpHeader(txCtx h, const ctlRegion *region)
	{
    unsigned short major = 0;
	FILE *fp = h->dst.stm.fp;
    bufSeek(h, region->begin);
    major = read1(h);

	if (!(h->dcf.flags & DCF_Header) || region->begin == -1)
		return major;
		
	dumpTagLine(h, "Header", region);
	if (h->dcf.level < 1)
		return major;

	fprintf(fp, "major  =%u\n", major);
	fprintf(fp, "minor  =%u\n", read1(h));
	fprintf(fp, "hdrSize=%u\n", read1(h));
	fprintf(fp, "offSize=%u\n", read1(h));
    return major;
	}

/* Dump CFF INDEX. */
static void dumpINDEX(txCtx h, char *title, const ctlRegion *region, 
					  DumpElementProc dumpElement)
	{
	dumpTagLine(h, title, region);
	if (h->dcf.level < 1)
		return;
	else
		{
		unsigned long i;
		long offset;
		long dataref;
        unsigned long count;
        unsigned short countSize;
		unsigned char offSize = 0;	/* Suppress optimizer warning */
		ctlRegion element;
		FILE *fp = h->dst.stm.fp;

		/* Read header */
		bufSeek(h, region->begin);

            
        if (h->dcf.flags & DCF_IS_CFF2)
        {
            countSize = 4;
            count = read4(h);
        }
        else
        {
            count = read2(h);
            countSize = 2;
        }
 
        if (count > 0)
            offSize = read1(h);

		if (h->dcf.level < 5)
			{
			/* Dump header */
			fprintf(fp, "count  =%lu\n", count);
			if (count == 0)
				return;
			fprintf(fp, "offSize=%u\n", offSize);

			/* Dump offset array */
			flowTitle(h, "offset[index]=value");
			for (i = 0; i <= count; i++)
				flowBreak(h, "[%ld]=%lu", i, readn(h, offSize));
			flowEnd(h);
			}
		else if (count == 0)
			{
			fprintf(fp, "empty\n");
			return;
			}

		/* Compute offset array base and data reference offset */
		offset = region->begin + countSize + 1;
		dataref = offset + (count + 1)*offSize - 1;
		
		/* Dump object data */
		flowTitle(h, "object[index]={value}");
		bufSeek(h, offset);
		element.begin = dataref + readn(h, offSize);
		offset += offSize;
		for (i = 0; i < count; i++)
			{
			bufSeek(h, offset);
			element.end = dataref + readn(h, offSize);
			offset += offSize;
			dumpElement(h, i, &element);
			element.begin = element.end;
			}
		flowEnd(h);
		}
	}

/* Dump string data. */
static void dumpString(txCtx h, const ctlRegion *region)
	{
	long cnt = sizeRegion(region);
	bufSeek(h, region->begin);
	while (cnt-- > 0)
		flowAdd(h, "%c", read1(h));
	}

/* Dump Name INDEX element. */
static void dumpNameElement(txCtx h, long index, const ctlRegion *region)
	{
	flowElemBeg(h, index, 0);
	dumpString(h, region);
	flowElemEnd(h);
	}

/* Dump Name INDEX table. */
static void dcf_DumpNameINDEX(txCtx h, const ctlRegion *region)
	{
	if (!(h->dcf.flags & DCF_NameINDEX) || region->begin == -1)
		return;

	dumpINDEX(h, "Name INDEX", region, dumpNameElement);
	}

/* Dump CFF DICT. */
static void dumpDICT(txCtx h, const ctlRegion *region)
	{
	static char *opname[32] =
		{
		/*  0 */ "version",
		/*  1 */ "Notice",
		/*  2 */ "FullName",
		/*  3 */ "FamilyName",
		/*  4 */ "Weight",
		/*  5 */ "FontBBox",
		/*  6 */ "BlueValues",
		/*  7 */ "OtherBlues",
		/*  8 */ "FamilyBlues",
		/*  9 */ "FamilyOtherBlues",
		/* 10 */ "StdHW",
		/* 11 */ "StdVW",
		/* 12 */ "escape",
		/* 13 */ "UniqueID",
		/* 14 */ "XUID",
		/* 15 */ "charset",
		/* 16 */ "Encoding",
		/* 17 */ "CharStrings",
		/* 18 */ "Private",
		/* 19 */ "Subrs",
		/* 20 */ "defaultWidthX",
		/* 21 */ "nominalWidthX",
		/* 22 */ "vsindex",
		/* 23 */ "blend",
		/* 24 */ "VarStore",
		/* 25 */ "maxstack",
		/* 26 */ "reserved26",
		/* 27 */ "reserved27",
		/* 28 */ "shortint",
		/* 29 */ "longint",
		/* 30 */ "real",
		/* 31 */ "blendLE",
		};
	static char *escopname[] =
		{
		/*  0 */ "Copyright",
		/*  1 */ "isFixedPitch",
		/*  2 */ "ItalicAngle",
		/*  3 */ "UnderlinePosition",
		/*  4 */ "UnderlineThickness",
		/*  5 */ "PaintType",
		/*  6 */ "CharstringType",
		/*  7 */ "FontMatrix",
		/*  8 */ "StrokeWidth",
		/*  9 */ "BlueScale",
		/* 10 */ "BlueShift",
		/* 11 */ "BlueFuzz",
		/* 12 */ "StemSnapH",
		/* 13 */ "StemSnapV",
		/* 14 */ "ForceBold",
		/* 15 */ "reservedESC15",
		/* 16 */ "lenIV",
		/* 17 */ "LanguageGroup",
		/* 18 */ "ExpansionFactor",
		/* 19 */ "initialRandomSeed",
		/* 20 */ "SyntheticBase",
		/* 21 */ "PostScript",
		/* 22 */ "BaseFontName",
		/* 23 */ "BaseFontBlend",
		/* 24 */ "numMasters",
		/* 25 */ "reservedESC25",
		/* 26 */ "reservedESC26",
		/* 27 */ "reservedESC27",
		/* 28 */ "reservedESC28",
		/* 29 */ "reservedESC29",
		/* 30 */ "ROS",
		/* 31 */ "CIDFontVersion",
		/* 32 */ "CIDFontRevision",
		/* 33 */ "CIDFontType",
		/* 34 */ "CIDCount",
		/* 35 */ "UIDBase",
		/* 36 */ "FDArray",
		/* 37 */ "FDIndex",
		/* 38 */ "FontName",
		/* 39 */ "Chameleon",
		};
	long left = sizeRegion(region);

	h->dcf.sep = (h->dcf.flags & DCF_BreakFlowed)? "  ": "";
	bufSeek(h, region->begin);
	while (left > 0)
		{
		unsigned char byte = read1(h);
		left--;
		switch (byte)
			{
		case cff_version:
		case cff_Notice:
		case cff_FullName:
		case cff_FamilyName:
		case cff_Weight:
		case cff_FontBBox:
		case cff_OtherBlues:
		case cff_FamilyBlues:
		case cff_FamilyOtherBlues:
		case cff_StdHW:
		case cff_StdVW:
		case cff_UniqueID:
		case cff_XUID:
		case cff_charset:
		case cff_Encoding:
		case cff_CharStrings:
		case cff_Private:
		case cff_Subrs:
		case cff_defaultWidthX:
		case cff_nominalWidthX:
		case cff_vsindex:
        case cff_blend:
        case cff_VarStore:
        case cff_maxstack:
		case cff_reserved26:
		case cff_reserved27:
            flowOp(h, opname[byte]);
            break;
        case cff_BlueValues:
        case cff_BlendLE:
            flowOp(h, opname[byte]);
            break;
		case cff_escape:
			{
			/* Process escaped operator */
			unsigned char escop = read1(h);
			left--;
			if (escop > ARRAY_LEN(escopname) - 1)
				flowOp(h, "reservedESC%d", escop);
			else
				flowOp(h, escopname[escop]);
			break;
			}
		case cff_shortint:
			{
			/* 3-byte number */
			short value = read1(h);
			value = value<<8 | read1(h);
			left -= 2;
#if SHRT_MAX > 32767
			/* short greater that 2 bytes; handle negative range */
			if (value > 32767)
				value -= 65536;
#endif
			flowArg(h, "%hd", value);
			}
			break;
		case cff_longint:
			{
			/* 5-byte number */
			long value = read1(h);
			value = value<<8 | read1(h);
			value = value<<8 | read1(h);
			value = value<<8 | read1(h);
			left -= 4;
#if LONG_MAX > 2147483647
			/* long greater that 4 bytes; handle negative range */
			if (value > 2417483647)
				value -= 4294967296;
#endif
			flowArg(h, "%ld", value);
			}
			break;
		case cff_BCD:
			{
			int count = 0;
			int byte = 0;	/* Suppress optimizer warning */
			flowArg(h, "");
			for (;;)
				{
				int nibble;

				if (count++ & 1)
					nibble = byte & 0xf;
				else
					{
					byte = read1(h);
					left--;
					nibble = byte>>4;
					}
				if (nibble == 0xf)
					break;

				flowAdd(h, "%c", "0123456789.EE?-?"[nibble]);
				if (nibble == 0xc)
					flowAdd(h, "-");
				}
			}
			break;
		case 247: 
		case 248: 
		case 249: 
		case 250:
			/* Positive 2-byte number */
			flowArg(h, "%d", 108 + 256*(byte - 247) + read1(h));
			left--;
			break;
		case 251:
		case 252:
		case 253:
		case 254:
			/* Negative 2-byte number */
			flowArg(h, "%d", -108 - 256*(byte - 251) - read1(h));
			left--;
			break;
		case 255:
			flowOp(h, "reserved255");
			break;
		default:
			/* 1-byte number */
			flowArg(h, "%d", byte - 139);
			break;
			}
		}
	if (h->dcf.flags & DCF_BreakFlowed)
		fprintf(h->dst.stm.fp, "\n");
	}

/* Dump DICT element. */
static void dumpDICTElement(txCtx h, long index, const ctlRegion *region)
	{
	flowElemBeg(h, index, 1);
	dumpDICT(h, region);
	flowElemEnd(h);
	}

/* Dump Top DICT INDEX table. */
static void dcf_DumpTopDICTINDEX(txCtx h, const ctlRegion *region)
	{
	if (!(h->dcf.flags & DCF_TopDICTINDEX) || region->begin == -1)
		return;

	dumpINDEX(h, "Top DICT INDEX", region, dumpDICTElement);
	}

static void dcf_DumpTopDICT2(txCtx h, const ctlRegion *region)
{
    if (!(h->dcf.flags & DCF_TopDICTINDEX) || region->begin == -1)
        return;
    
    dumpTagLine(h, "Top DICT Data", region);
    dumpDICTElement(h, 0, region);
    flowEnd(h);
}


/* Dump String INDEX element. */
static void dumpStringElement(txCtx h, long index, const ctlRegion *region)
	{
	flowElemBeg(h, (h->dcf.level == 5)? ARRAY_LEN(sid2std) + index: index, 0);
	dumpString(h, region);
	flowElemEnd(h);
	}

/* Dump String INDEX table. */
static void dcf_DumpStringINDEX(txCtx h, const ctlRegion *region)
	{
	if (!(h->dcf.flags & DCF_StringINDEX) || region->begin == -1)
		return;

	dumpINDEX(h, "String INDEX", region, dumpStringElement);
	}

/* Flow stack args. */
static void flowStack(txCtx h)
	{
	long i;
	for (i = 0; i < h->stack.cnt; i++)
		flowArg(h, "%g", INDEX(i));
	h->stack.cnt = 0;
	}

/* Flow stack args and operator. */
static void flowCommand(txCtx h, char *opname)
	{
	flowStack(h);
	flowOp(h, opname);
	}

/* Call subr. */
static void callsubr(txCtx h, 
					 SubrInfo *info, const ctlRegion *caller, long left)
	{	
    long arg;
	ctlRegion callee;
	long saveoff = caller->end - left;

	/* Validate and unbias subr number */
	CHKUFLOW(1);
	arg = info->bias + (long)POP();
	if (arg < 0 || (arg >= (long)info->count))
		fatal(h, "invalid subr call");

	/* Compute subr region */
	bufSeek(h, info->offset + arg*info->offSize);
	callee.begin = info->dataref + readn(h, info->offSize);
	callee.end   = info->dataref + readn(h, info->offSize);

	/* Dump subr region */
	dumpCstr(h, &callee, 1);

	if (h->dcf.flags & DCF_SaveStemCnt)
		info->stemcnt.array[arg] = (unsigned char)h->dcf.stemcnt;

	if (left > 0)
		bufSeek(h, saveoff);
	}
		
/* Dump Type 2 charstring. */
static void dumpCstr(txCtx h, const ctlRegion *region, int inSubr)
	{
	static char *opname[32] =
		{
		/*  0 */ "reserved0",
		/*  1 */ "hstem",
		/*  2 */ "compose",
		/*  3 */ "vstem",
		/*  4 */ "vmoveto",
		/*  5 */ "rlineto",
		/*  6 */ "hlineto",
		/*  7 */ "vlineto",
		/*  8 */ "rrcurveto",
		/*  9 */ "reserved9",
		/* 10 */ "callsubr",
		/* 11 */ "return",
		/* 12 */ "escape",
		/* 13 */ "reserved13",
		/* 14 */ "endchar",
		/* 15 */ "vsindex",
		/* 16 */ "blend",
		/* 17 */ "callgrel",
		/* 18 */ "hstemhm",
		/* 19 */ "hintmask",
		/* 20 */ "cntrmask",
		/* 21 */ "rmoveto",
		/* 22 */ "hmoveto",
		/* 23 */ "vstemhm",
		/* 24 */ "rcurveline",
		/* 25 */ "rlinecurve",
		/* 26 */ "vvcurveto",
		/* 27 */ "hhcurveto",
		/* 28 */ "shortint",
		/* 29 */ "callgsubr",
		/* 30 */ "vhcurveto",
		/* 31 */ "hvcurveto",
		};
	static char *escopname[] =
		{
		/*  0 */ "dotsection",
		/*  1 */ "reservedESC1",
		/*  2 */ "reservedESC2",
		/*  3 */ "and",
		/*  4 */ "or",
		/*  5 */ "not",
		/*  6 */ "reservedESC6",
		/*  7 */ "reservedESC7",
		/*  8 */ "reservedESC8",
		/*  9 */ "abs",
		/* 10 */ "add",
		/* 11 */ "sub",
		/* 12 */ "div",
		/* 13 */ "reservedESC13",
		/* 14 */ "neg",
		/* 15 */ "eq",
		/* 16 */ "reservedESC16",
		/* 17 */ "reservedESC17",
		/* 18 */ "drop",
		/* 19 */ "reservedESC19",
		/* 20 */ "put",
		/* 21 */ "get",
		/* 22 */ "ifelse",
		/* 23 */ "random",
		/* 24 */ "mul",
		/* 25 */ "reservedESC25",
		/* 26 */ "sqrt",
		/* 27 */ "dup",
		/* 28 */ "exch",
		/* 29 */ "index",
		/* 30 */ "roll",
		/* 31 */ "reservedESC31",
		/* 32 */ "reservedESC32",
		/* 33 */ "reservedESC33",
		/* 34 */ "hflex",
		/* 35 */ "flex",
		/* 36 */ "hflex1",
		/* 37 */ "flex1",
		/* 38 */ "cntron",
		/* 39 */ "blend1",
		/* 40 */ "blend2",
		/* 41 */ "blend3",
		/* 42 */ "blend4",
		/* 43 */ "blend6",
		/* 44 */ "setwv1",
		/* 45 */ "setwv2",
		/* 46 */ "setwv3",
		/* 47 */ "setwv4",
        /* 48 */ "setwv5",
        /* 49 */ "setwvN",
        /* 50 */ "transform",
		};
	long left = sizeRegion(region);

	if (!inSubr)
		h->dcf.sep = (h->dcf.flags & DCF_BreakFlowed)? "  ": "";
	bufSeek(h, region->begin);
	while (left > 0)
		{
		unsigned char byte = read1(h);
		left--;
		switch (byte)
			{
		case tx_reserved0:
		case tx_rlineto:
		case tx_hlineto:
		case tx_vlineto:
		case tx_rrcurveto:
		case t2_reserved9:
		case t2_reserved13:
		case tx_endchar:
		case t2_rcurveline:
		case t2_rlinecurve:
		case t2_vvcurveto:
		case t2_hhcurveto:
		case tx_vhcurveto:
		case tx_hvcurveto:
			flowCommand(h, opname[byte]);
			break;
        case tx_vmoveto:
        case tx_rmoveto:
        case tx_hmoveto:
            h->dcf.flags |= DCF_END_HINTS;
            flowCommand(h, opname[byte]);
            break;

        case t2_blend:
            if ((h->dcf.flags & DCF_Flatten) && (!(h->dcf.flags & DCF_END_HINTS)))
            {
                int numBlends = (int)h->stack.array[h->stack.cnt-1];
                // take off 1 for num blend arguments, then pop the delta values: what's left are stem coords.
                h->dcf.stemcnt += (h->stack.cnt -1) - (numBlends* h->dcf.numRegions);
            }
            flowCommand(h, opname[byte]);
            break;
        case t2_vsindex:
            {
                unsigned long vsIndex = (unsigned long)h->stack.array[0];
                h->dcf.numRegions = h->dcf.varRegionInfo.array[vsIndex].regionCount;
                flowCommand(h, opname[byte]);
                break;
            }
		case tx_compose:
			flowCommand(h, opname[byte]);
			break;
		case tx_callgrel:
			flowCommand(h, opname[byte]);
			break;
		case tx_callsubr:
			if (h->dcf.flags & DCF_Flatten)
				callsubr(h, h->dcf.fd, region, left);
			else
				flowCommand(h, opname[byte]);
			break;
		case tx_return:
			if (!(h->dcf.flags & DCF_Flatten))
				flowCommand(h, opname[byte]);
			break;
		case t2_callgsubr:
			if (h->dcf.flags & DCF_Flatten)
				callsubr(h, &h->dcf.global, region, left);
			else
				flowCommand(h, opname[byte]);
			break;
		case tx_hstem:
		case tx_vstem:
		case t2_hstemhm:
		case t2_vstemhm:
			if (h->dcf.flags & DCF_Flatten)
				h->dcf.stemcnt += h->stack.cnt;
			flowCommand(h, opname[byte]);
			break;
		case t2_hintmask:
		case t2_cntrmask:
            if ((h->dcf.flags & DCF_Flatten) && (!(h->dcf.flags & DCF_END_HINTS)))
				h->dcf.stemcnt += h->stack.cnt;
            h->dcf.flags |= DCF_END_HINTS;
			flowStack(h);
			{
            /* stemcnt is currently number of coordinates; number stems is the number of pairs of coordinates. */
			int masklen = ((h->dcf.stemcnt/2) + 7)/8;
			flowOp(h, "%s[", opname[byte]);
			left -= masklen;
			while (masklen--)
				flowAdd(h, "%02X", read1(h));
			flowAdd(h, "]");
			break;
			}
		case tx_escape:
			{
			/* Process escaped operator */
			unsigned char escop = read1(h);
			left--;
			if (escop > ARRAY_LEN(escopname) - 1)
				{
				flowStack(h);
				flowOp(h, "reservedESC%d", escop);
				}
			else
				flowCommand(h, escopname[escop]);
			break;
			}
		case t2_shortint:
			/* 3-byte number */
			CHKOFLOW(1);
			{
			short value = read1(h);
			value = value<<8 | read1(h);
			left -= 2;
#if SHRT_MAX > 32767
			/* short greater that 2 bytes; handle negative range */
			if (value > 32767)
				value -= 65536;
#endif
			PUSH(value);
			}
			continue;
		case 247: 
		case 248: 
		case 249: 
		case 250:
			/* Positive 2-byte number */
			CHKOFLOW(1);
			PUSH(108 + 256*(byte - 247) + read1(h));
			left--;
			continue;
		case 251:
		case 252:
		case 253:
		case 254:
			/* Negative 2-byte number */
			CHKOFLOW(1);
			PUSH(-108 - 256*(byte - 251) - read1(h));
			left--;
			continue;
		case 255:
			/* 5-byte number (16.16 fixed) */
			CHKOFLOW(1);
			{
			long value = read1(h);
			value = value<<8 | read1(h);
			value = value<<8 | read1(h);
			value = value<<8 | read1(h);
			left -= 4;
#if LONG_MAX > 2147483647
			/* long greater that 4 bytes; handle negative range */
			if (value > 2417483647)
				value -= 4294967296;
#endif
			PUSH(value/65536.0);
			}
			continue;
		default:
			/* 1-byte number */
			CHKOFLOW(1);
			PUSH(byte - 139);
			continue;
			}
		}
	if (!inSubr && (h->dcf.flags & DCF_BreakFlowed) && 
		!(h->dcf.flags & DCF_SaveStemCnt))
		{
		/* Handle left over args (if any) */
		flowStack(h);
		fprintf(h->dst.stm.fp, "\n");
		}
	}

/* Dump global charstring element. */
static void dumpGlobalElement(txCtx h, long index, const ctlRegion *region)
	{
	h->dcf.stemcnt = h->dcf.global.stemcnt.array[index];
	h->stack.cnt = 0;
	if (h->dcf.level > 1)
		index -= h->dcf.global.bias;
	flowElemBeg(h, index, 1);
	dumpCstr(h, region, 0);
	flowElemEnd(h);
	}

/* Dump Global Subr INDEX table. */
static void dcf_DumpGlobalSubrINDEX(txCtx h, const ctlRegion *region)
	{
	if (!(h->dcf.flags & DCF_GlobalSubrINDEX) || region->begin == -1)
		return;

	h->flags &= ~DCF_Flatten;
	dumpINDEX(h, "GlobalSubrINDEX", region, dumpGlobalElement);
	}

/* Dump encoding table. */
static void dcf_DumpEncoding(txCtx h, const ctlRegion *region)
	{
	FILE *fp = h->dst.stm.fp;

	if (!(h->dcf.flags & DCF_Encoding) || 
		region->begin == -1 ||
		h->top->sup.flags & ABF_CID_FONT)
		return;

	switch (region->begin)
		{
	case cff_StandardEncoding:
		fprintf(fp, "### Encoding ........ (Standard)\n");
		break;
	case cff_ExpertEncoding:
		fprintf(fp, "### Encoding ........ (Expert)\n");
		break;
	default:
		{

		dumpTagLine(h, "Encoding", region);
		if (h->dcf.level > 0)
			{
			long gid;
			long i;
			long cnt;
			unsigned char fmt;
			
			bufSeek(h, region->begin);
			gid = 1;			/* Skip glyph 0 (.notdef) */
		
			fmt = read1(h);
			fprintf(fp, "format =%x\n", fmt);
			switch (fmt & 0x7f)
				{
			case 0:
				cnt = read1(h);
				fprintf(fp, "nCodes =%ld\n", cnt);
				flowTitle(h, "glyph[gid]=code");
				for (; gid <= cnt; gid++)
					flowBreak(h, "[%ld]=%u", gid, read1(h));
				flowEnd(h);
				break;
			case 1:
				cnt = read1(h);
				fprintf(fp, "nRanges=%ld\n", cnt);
				flowTitle(h, "Range1={first,nLeft}");
				for (i = 0; i < cnt; i++)
					{
					unsigned char code = read1(h);
					unsigned char nLeft = read1(h);
					flowBreak(h, "[%ld]={%u,%u}", i, code, nLeft);
					gid += nLeft + 1;
					}
				flowEnd(h);
				break;
				}
			if (fmt & 0x80)
				{
				/* Read supplementary encoding */
				cnt = read1(h);
				fprintf(fp, "nSups=%ld\n", cnt);
				flowTitle(h, "Supplement={code,sid}");
				for (i = 0; i < cnt; i++)
					{
					unsigned char code = read1(h);
					unsigned short sid = read2(h);
					flowBreak(h, "[%ld]={%u,%hu}", i, code, sid);
					}
				flowEnd(h);
				}
			}
		}
		break;
		}
	}

/* Dump charset table. */
static void dcf_DumpCharset(txCtx h, const ctlRegion *region)
	{
	FILE *fp = h->dst.stm.fp;

	if (!(h->dcf.flags & DCF_Charset) || region->begin == -1)
		return;

	switch (region->begin)
		{
	case cff_ISOAdobeCharset:
		fprintf(fp, "### Charset ......... (ISOAdobe)\n");
		break;
	case cff_ExpertCharset:
		fprintf(fp, "### Charset ......... (Expert)\n");
		break;
	case cff_ExpertSubsetCharset:
		fprintf(fp, "### Charset ......... (Expert Subset)\n");
		break;		
	default:
		{

		dumpTagLine(h, "Charset", region);
		if (h->dcf.level > 0)
			{
			unsigned char fmt;
			long i;
			long gid;
			
			bufSeek(h, region->begin);
			fmt = read1(h);
			fprintf(fp, "format=%u\n", fmt);
			gid = 1;	/* Skip glyph 0 (.notdef) */

			switch (fmt)
				{
			case 0:
				flowTitle(h, (h->top->sup.flags & ABF_CID_FONT)? 
						"glyph[gid]=cid": "glyph[gid]=sid");
				for (; gid < h->top->sup.nGlyphs; gid++)
					flowBreak(h, "[%ld]=%hu", gid, read2(h));
				flowEnd(h);
				break;
			case 1:
				flowTitle(h, "Range1[index]={first,nLeft}");
				for (i = 0; gid < h->top->sup.nGlyphs; i++)
					{
					unsigned short id = read2(h);
					unsigned char nLeft = read1(h);
					flowBreak(h, "[%ld]={%hu,%hhu}", i, id, nLeft);
					gid += nLeft + 1;
					}
				flowEnd(h);
				break;
			case 2:
				flowTitle(h, "Range2[index]={first,nLeft}");
				for (i = 0; gid < h->top->sup.nGlyphs; i++)
					{
					unsigned short id = read2(h);
					unsigned short nLeft = read2(h);
					flowBreak(h, "[%ld]={%hu,%hu}", i, id, nLeft);
					gid += nLeft + 1;
					}
				flowEnd(h);
				break;
				}
			}
		}
		break;
		}
	}

/* Dump VarStore table. */
static void dcf_getvsIndices(txCtx h, const ctlRegion *region)
{
    unsigned int i = 0;
    unsigned short ivdSubtableCount;
    dnaDCL(unsigned long, ivdSubtableOffsets);
	long length;
    long ivsStart = region->begin + 2;
    
    if (region->begin <= 0)
        return;
    bufSeek(h, region->begin);
    length = read2(h); /* length */
	if (length == 0)
	{
		ivdSubtableCount = 0;
	}
	else
	{
		read2(h); /* format */
		
		read4(h); /* regionListOffset */
		ivdSubtableCount = read2(h);
	}
    
    dnaINIT(h->ctx.dna, ivdSubtableOffsets, ivdSubtableCount, ivdSubtableCount);
    dnaSET_CNT(ivdSubtableOffsets, ivdSubtableCount);
    
    for (i = 0; i < ivdSubtableCount; i++) {
        ivdSubtableOffsets.array[i] = read4(h);
    }
    
    
    /* item variation data list */
    for (i = 0; i < ivdSubtableCount; i++) {
        unsigned short regionIndexCount;
        RegionInfo *regionIndexCountEntry;
        
        bufSeek(h, ivsStart + ivdSubtableOffsets.array[i]);
        
        read2(h); /* itemCount */
        read2(h); /* shortDeltaCount*/
        regionIndexCount = read2(h);
        regionIndexCountEntry = dnaNEXT(h->dcf.varRegionInfo);
        regionIndexCountEntry->regionCount = regionIndexCount;
        
    }

    
 }

static void dcf_DumpVarStore(txCtx h, const ctlRegion *region)
{
    
    FILE *fp = h->dst.stm.fp;
    
    if (!(h->dcf.flags & DCF_FDSelect) || region->begin == -1)
        return;
    
    dumpTagLine(h, "VarStore", region);
    if (h->dcf.level < 1)
        return;
    else
    {
		unsigned short length;
		unsigned int i = 0;
        unsigned long regionListOffset;
        unsigned short ivdSubtableCount;
        dnaDCL(unsigned long, ivdSubtableOffsets);
        unsigned short axisCount, regionCount;
        long ivsStart = region->begin + 2;

        bufSeek(h, region->begin);
        length = read2(h);
        fprintf(fp, "length =%u\n", length);
		if (length == 0)
		{
			fprintf(fp, "\n");
			return;
		}
		
        fprintf(fp, "format = %u\n", read2(h));

        regionListOffset = read4(h);
        fprintf(fp, "regionListOffset = %08lx\n", regionListOffset);
        ivdSubtableCount = read2(h);
        fprintf(fp, "subtableCount = %d\n", ivdSubtableCount);

        dnaINIT(h->ctx.dna, ivdSubtableOffsets, ivdSubtableCount, ivdSubtableCount);
        dnaSET_CNT(ivdSubtableOffsets, ivdSubtableCount);

        fprintf(fp, "--- subtableOffsets[index]={offset}\n");
        for (i = 0; i < ivdSubtableCount; i++) {
            ivdSubtableOffsets.array[i] = read4(h);
            fprintf(fp, "[%u]={%08lx}\n", i, ivdSubtableOffsets.array[i]);
        }

        bufSeek(h, ivsStart + regionListOffset);
        fprintf(fp, "--- RegionList\n");
        axisCount = read2(h);
        fprintf(fp, "axisCount = %u\n", axisCount);
        regionCount = read2(h);
        fprintf(fp, "regionCount = %u\n", regionCount);

        fprintf(fp, "--- RegionCoords[region,axis]={start,peak,end}\n");
        for (i = 0; i < regionCount; i++) {
            unsigned short axis;
            for (axis = 0; axis < axisCount; axis++) {
                float start = ((float)read2(h))/(1<<14);
                float peak = ((float)read2(h))/(1<<14);
                float end = ((float)read2(h))/(1<<14);
                fprintf(fp, "[%u,%u]={%g,%g,%g}\n", i, axis, start, peak, end);
            }
        }

        /* item variation data list */
        for (i = 0; i < ivdSubtableCount; i++) {
            unsigned short  itemCount;
            unsigned short  shortDeltaCount;
            unsigned short regionIndexCount;
            unsigned short  r, t;

            fprintf(fp, "--- VarStoreSubtable[%u]\n", i);

            bufSeek(h, ivsStart + ivdSubtableOffsets.array[i]);

            itemCount = read2(h);
            shortDeltaCount = read2(h);
            regionIndexCount = read2(h);
            fprintf(fp, "itemCount        = %d\n", itemCount);
            fprintf(fp, "shortDeltaCount  = %d\n", shortDeltaCount);
            fprintf(fp, "regionIndexCount = %d\n", regionIndexCount);

            /* region indices */
            fprintf(fp, "--- RegionIndex[region]={index}\n");
            for (r = 0; r < regionIndexCount; r++) {
                fprintf(fp, "[%d]={%d}\n", r, read2(h));
            }
            
            /* load two-dimensional delta values array */
            fprintf(fp, "--- DeltaValue[item,region]={delta}\n");
            for (t = 0; t < itemCount; t++) {
                for (r = 0; r < regionCount; r++) {
                    short   delta = (short)((r < shortDeltaCount)? read2(h): (char)read1(h));
                    fprintf(fp, "[%d,%d]={%d}\n", t, r, delta);
                }
            }
        }
    }
    fprintf(fp, "\n");
}

/* Dump FDSelect table. */
static void dcf_DumpFDSelect(txCtx h, const ctlRegion *region)
	{
	FILE *fp = h->dst.stm.fp;

	if (!(h->dcf.flags & DCF_FDSelect) || region->begin == -1)
		return;

	dumpTagLine(h, "FDSelect", region);
	if (h->dcf.level < 1)
		return;
	else
		{
		unsigned char fmt;

		bufSeek(h, region->begin);
		fmt = read1(h);
		fprintf(fp, "format =%u\n", fmt);

		switch (fmt)
			{
		case 0:
			{
			long gid;
			flowTitle(h, "glyph[gid]=fd");
			for (gid = 0; gid < h->top->sup.nGlyphs; gid++)
				flowBreak(h, "[%ld]=%u", gid, read1(h));
			flowEnd(h);
			}
			break;
		case 3:
			{
			long i;
			long nRanges = read2(h);
			fprintf(fp, "nRanges=%ld\n", nRanges);	
			flowTitle(h, "Range3[index]={first,fd}");
			for (i = 0; i < nRanges; i++)
				{
				unsigned short first = read2(h);
				unsigned char fd = read1(h);
				flowBreak(h, "[%ld]={%hu,%u}", i, first, fd);
				}
			flowEnd(h);
			fprintf(fp, "sentinel=%hu\n", read2(h));
			}
			break;
		default:
			fatal(h, "invalid FDSelect format");
			}
		}
	}

/* Dump FDArray INDEX table. */
static void dcf_DumpFDArrayINDEX(txCtx h, const ctlRegion *region)
	{
	if (!(h->dcf.flags & DCF_FDArrayINDEX) || region->begin == -1)
		return;
	
	dumpINDEX(h, "FDArray INDEX", region, dumpDICTElement);
	}

/* Dump charstring element. */
static void dumpCstrElement(txCtx h, long index, const ctlRegion *region)
	{
	h->dcf.stemcnt = h->dcf.glyph.array[index];
	h->stack.cnt = 0;
	flowElemBeg(h, index, 1);
	dumpCstr(h, region, 0);
	flowElemEnd(h);
	}

/* Dump CharString INDEX. */
static void dcf_DumpCharStringsINDEX(txCtx h, const ctlRegion *region)
	{
	if (!(h->dcf.flags & DCF_CharStringsINDEX) || region->begin == -1)
		return;

	if (h->arg.g.cnt > 0)
		{
		/* Dump selected glyphs from INDEX */
		fprintf(h->dst.stm.fp, "### CharStrings (flattened)\n");
		if (h->dcf.level < 1)
			return;
		flowBeg(h);
		fprintf(h->dst.stm.fp, "--- glyph[tag]={%s,path}\n", 
				(h->top->sup.flags & ABF_CID_FONT)? "cid": "name");
		h->dcf.flags |= DCF_Flatten;
		callbackSubset(h);
		flowEnd(h);
		}
	
	else
		{
		/* Dump entire INDEX */
		h->dcf.flags &= ~DCF_Flatten;
		dumpINDEX(h, "CharStrings INDEX", region, dumpCstrElement);
		}
	}

/* Dump Private DICT. */
static void dcf_DumpPrivateDICT(txCtx h, const ctlRegion *region)
	{
	if (!(h->dcf.flags & DCF_PrivateDICT) || region->begin == -1)
		return;

	dumpTagLine(h, "Private DICT", region);
	if (h->dcf.level < 1)
		return;
	dumpDICT(h, region);
	}

/* Dump local charstring element. */
static void dumpLocalElement(txCtx h, long index, const ctlRegion *region)
	{
	h->dcf.stemcnt = h->dcf.fd->stemcnt.array[index];
	h->stack.cnt = 0;
	if (h->dcf.level > 1)
		index -= h->dcf.fd->bias;
	flowElemBeg(h, index, 1);
	dumpCstr(h, region, 0);
	flowElemEnd(h);
	}

/* Dump Local Subr INDEX table. */
static void dcf_DumpLocalSubrINDEX(txCtx h, const ctlRegion *region)
	{
	if (!(h->dcf.flags & DCF_LocalSubrINDEX) || region->begin == -1)
		return;

	h->flags &= ~DCF_Flatten;
	dumpINDEX(h, "Local Subr INDEX", region, dumpLocalElement);
	}

/* Initialize subr info from INDEX. */
static void initSubrInfo(txCtx h, const ctlRegion *region, SubrInfo *info)
	{
    Card16 countSize;
	if (region->begin == -1)
		{
		/* Empty region */
		info->count = 0;
		return;
		}

	bufSeek(h, region->begin);
    
    if (h->dcf.flags & DCF_IS_CFF2)
    {
        countSize = 4;
        info->count = read4(h);
    }
    else
    {
        info->count = read2(h);
        countSize = 2;
    }
        
	if (info->count == 0)
		return;

	info->offSize = read1(h);
	info->offset = region->begin + countSize + 1;
	info->dataref = info->offset + (info->count + 1)*info->offSize - 1;

	dnaSET_CNT(info->stemcnt, info->count);
	memset(info->stemcnt.array, 0, info->count);

	if (info->count < 1240)
		info->bias = 107;
	else if (info->count < 33900)
		info->bias = 1131;
	else 
		info->bias = 32768;
	}

static void dcf_setNumRegions(txCtx h, abfGlyphInfo *info)
    {
    /* If there is a Variation Region, then we get the regionCount for the current vsIndex.
     We need this in order to count stems when blends are present. */
    if (h->dcf.varRegionInfo.cnt == 0)
    {
        h->dcf.numRegions = 0;
    }
    else
    {
        h->dcf.numRegions = h->dcf.varRegionInfo.array[info->blendInfo.vsindex].regionCount;
    }
    }

/* Glyph begin callback to save count stems. */
static int dcf_SaveStemCount(abfGlyphCallbacks *cb, abfGlyphInfo *info)
	{
	txCtx h = cb->indirect_ctx;

	h->dcf.fd = &h->dcf.local.array[info->iFD];
	h->dcf.stemcnt = 0;
	h->dcf.flags &= ~DCF_END_HINTS;
	dcf_setNumRegions(h, info);

	h->stack.cnt = 0;
	dumpCstr(h, &info->sup, 0);
	h->dcf.glyph.array[info->tag] = (unsigned char)h->dcf.stemcnt;

	return ABF_SKIP_RET;
	}

/* Glyph charstring dump callback. */
static int dcf_GlyphBeg(abfGlyphCallbacks *cb, abfGlyphInfo *info)
	{
	txCtx h = cb->indirect_ctx;
	FILE *fp = h->dst.stm.fp;

	/* Customized flowElemBeg() */
	if (info->flags & ABF_GLYPH_CID)
		fprintf(fp, "%s[%hu]={\\%hu,%s", h->dcf.sep, info->tag, info->cid,
				(h->dcf.flags & DCF_BreakFlowed)? "\n": " ");
	else
		fprintf(fp, "%s[%hu]={%s,%s", h->dcf.sep, info->tag, info->gname.ptr,
				(h->dcf.flags & DCF_BreakFlowed)? "\n": " ");

	h->dcf.fd = &h->dcf.local.array[info->iFD];
	h->dcf.stemcnt = 0;
	h->dcf.flags &= ~DCF_END_HINTS;
	dcf_setNumRegions(h, info);
        
	h->stack.cnt = 0;
	dumpCstr(h, &info->sup, 0);

	flowElemEnd(h);

	return ABF_SKIP_RET;
	}

/* Initialize charstring dump. */
static void initCstrs(txCtx h, abfTopDict *top)
	{
	long i;
	int subrDump = h->dcf.flags & (DCF_GlobalSubrINDEX|DCF_LocalSubrINDEX);

	if (h->dcf.level < 1 ||
		!(subrDump || (h->dcf.flags & DCF_CharStringsINDEX)))
		return;	/* Nothing to do */

	/* Initialize global subrs */
	initSubrInfo(h, 
				 &cfrGetSingleRegions(h->cfr.ctx)->GlobalSubrINDEX, 
				 &h->dcf.global);

	/* Initialize local subrs */
	dnaSET_CNT(h->dcf.local, top->FDArray.cnt);
	for (i = 0; i < h->dcf.local.cnt; i++)
		initSubrInfo(h, 
					 &cfrGetRepeatRegions(h->cfr.ctx, i)->LocalSubrINDEX, 
					 &h->dcf.local.array[i]);

	if (!subrDump && h->arg.g.cnt > 0)
		return;

	/* Initialize glyph charstrings */
	dnaSET_CNT(h->dcf.glyph, top->sup.nGlyphs);
	memset(h->dcf.glyph.array, 0, h->dcf.glyph.cnt);	

	/* Save stem counts */
	h->dcf.flags |= (DCF_Flatten|DCF_SaveStemCnt);
	h->cb.glyph.beg = dcf_SaveStemCount;

	if (cfrIterateGlyphs(h->cfr.ctx, &h->cb.glyph))
		fatal(h, NULL);

	h->cb.glyph.beg = dcf_GlyphBeg;
	h->dcf.flags &= ~(DCF_Flatten|DCF_SaveStemCnt);
	}

/* Begin new font. */
static void dcf_BegFont(txCtx h, abfTopDict *top)
	{
	long i;
	const cfrSingleRegions *single;
    unsigned short major;
	if (h->src.type != src_OTF && h->src.type != src_CFF)
		fatal(h, "-dcf mode: non-CFF font");
	
	if (h->arg.g.cnt > 0)
		{
		/* Glyph subset specified; select CharStringsINDEX dump */
		if (!(h->dcf.flags & DCF_TableSelected))
			/* Clear default table selections */
			h->dcf.flags &= ~DCF_AllTables;
		h->dcf.flags |= DCF_CharStringsINDEX;
		if (h->dcf.level == 0)
			/* Set useful dump level */
			h->dcf.level = 5;
		}

	h->src.offset = -BUFSIZ;
	dstFileOpen(h, top);

	single = cfrGetSingleRegions(h->cfr.ctx);
	major = dcf_DumpHeader(h, 			&single->Header);        
    if (major == 1)
    {
        if (h->dcf.flags & DCF_IS_CUBE)
            h->maxOpStack = TX_MAX_OP_STACK_CUBE;
        else
            h->maxOpStack = T2_MAX_OP_STACK;
        initCstrs(h, top);
        dcf_DumpNameINDEX(h, 		&single->NameINDEX);
        dcf_DumpTopDICTINDEX(h, 	&single->TopDICTINDEX);
        dcf_DumpStringINDEX(h, 		&single->StringINDEX);
        dcf_DumpGlobalSubrINDEX(h,	&single->GlobalSubrINDEX);
        dcf_DumpEncoding(h,			&single->Encoding);
        dcf_DumpCharset(h,			&single->Charset);
    }
    else
    {
        /* number of regions needs to be known for reading charstrings */
        dcf_getvsIndices(h, &single->VarStore);
        h->dcf.flags |= DCF_IS_CFF2;
        h->maxOpStack = CFF2_MAX_OP_STACK;
        initCstrs(h, top);
        dcf_DumpTopDICT2(h, &single->TopDICTINDEX);
     }
    dcf_DumpFDSelect(h,			&single->FDSelect);
    dcf_DumpVarStore(h,			&single->VarStore);
	dcf_DumpFDArrayINDEX(h,		&single->FDArrayINDEX);
	dcf_DumpCharStringsINDEX(h,	&single->CharStringsINDEX);

	for (i = 0; i < top->FDArray.cnt; i++)
		{
		const cfrRepeatRegions *repeat = cfrGetRepeatRegions(h->cfr.ctx, i);
		if (top->FDArray.cnt > 1 && 
			(h->dcf.flags & (DCF_PrivateDICT|DCF_LocalSubrINDEX)))
			fprintf(h->dst.stm.fp, "--- FD[%ld]\n", i);
		dcf_DumpPrivateDICT(h,		&repeat->PrivateDICT);
		h->dcf.fd = &h->dcf.local.array[i];
		dcf_DumpLocalSubrINDEX(h,	&repeat->LocalSubrINDEX);
		}
	}

/* End new font. */
static void dcf_EndFont(txCtx h)
	{
	}

/* End font set. */
static void dcf_EndSet(txCtx h)
	{
	dstFileClose(h);
	}

/* Setup dcf mode. */
static void dcf_SetMode(txCtx h)
	{
	/* Set mode name */
	h->modename	= "dcf";

	/* h->dcf.flags is now set at the start of parseArgs
	h->dcf.flags = DCF_AllTables|DCF_BreakFlowed;
	h->dcf.level = 5;
	*/

	/* Set library functions */
	h->dst.begset	= dcf_BegSet;
	h->dst.begfont	= dcf_BegFont;
	h->dst.endfont	= dcf_EndFont;
	h->dst.endset	= dcf_EndSet;	

	/* Initialize glyph callbacks */
	h->cb.glyph.beg = dcf_GlyphBeg;
	h->cb.glyph.indirect_ctx = h;

	/* Set source library flag */
	/* These are now set at the start of parseArgs
	h->cfr.flags = 0;
	*/

	h->mode = mode_dcf;
	}

/* Mode-specific help. */
static void dcf_Help(txCtx h)
	{
	static char *text[] =
		{
#include "dcf.h"
		};
	printText(ARRAY_LEN(text), text);
	}

/* Parse -T argument. */
static void dcf_ParseTableArg(txCtx h, char *arg)
	{
	long save_flags = h->dcf.flags & DCF_BreakFlowed;
	h->dcf.flags = 0;
	for (;;)
		{
		int c = *arg++;
		switch (c)
			{
		case '\0':
			h->dcf.flags |= save_flags;
			h->dcf.flags |= DCF_TableSelected;
			return;
		case 'h':
			h->dcf.flags |= DCF_Header;
			break;
		case 'n':
			h->dcf.flags |= DCF_NameINDEX;
			break;
		case 't':
			h->dcf.flags |= DCF_TopDICTINDEX;
			break;
		case 's':
			h->dcf.flags |= DCF_StringINDEX;
			break;
		case 'g':
			h->dcf.flags |= DCF_GlobalSubrINDEX;
			break;
		case 'e':
			h->dcf.flags |= DCF_Encoding;
			break;
		case 'C':
			h->dcf.flags |= DCF_Charset;
			break;
		case 'f':
			h->dcf.flags |= DCF_FDSelect;
			break;
		case 'F':
			h->dcf.flags |= DCF_FDArrayINDEX;
			break;
		case 'c':
			h->dcf.flags |= DCF_CharStringsINDEX;
			break;
		case 'p':
			h->dcf.flags |= DCF_PrivateDICT;
			break;
		case 'l':
			h->dcf.flags |= DCF_LocalSubrINDEX;
			break;
		case 'a':
			if (strcmp(arg, "ll") == 0)
				{
				h->dcf.flags = DCF_AllTables;
				break;
				}
			/* Fall through */
		default:
			fprintf(stderr, "%s: option -T invalid selector '%c' (ignored)\n", 
					h->progname, c);
			}
		}
	}

/* ---------------------------- Subset Creation ---------------------------- */

/* Make random subset. */
static void makeRandSubset(txCtx h, char *opt, char *arg)
	{
	long i;
	char *p;
	float percent = (float)strtod(arg, &p);
	if (*p != '\0' || percent < 0 || percent > 100)
		fatal(h, "bad arg (%s)", opt);

	/* Initialize glyph list */
	dnaSET_CNT(h->subset.glyphs, h->top->sup.nGlyphs);
	for (i = 0; i < h->subset.glyphs.cnt; i++)
		h->subset.glyphs.array[i] = (unsigned short)i;

	/* Randomize glyph list by random permutation method */
	for (i = 0; i < h->subset.glyphs.cnt - 1; i++)
		{
		long j = randrange(h->subset.glyphs.cnt - i);
		unsigned short tmp = h->subset.glyphs.array[i];
		h->subset.glyphs.array[i] = h->subset.glyphs.array[i + j];
		h->subset.glyphs.array[i + j] = tmp;
		}

	/* Trim array to specified percentage */
	h->subset.glyphs.cnt = (long)(percent/100.0*h->subset.glyphs.cnt + 0.5);
	if (h->subset.glyphs.cnt == 0)
		h->subset.glyphs.cnt = 1;
	}

/* Make Font Dict subset. */
static void makeFDSubset(txCtx h)
	{
	long i,j;

	if (!(h->top->sup.flags & ABF_CID_FONT))
		fatal(h, "-fd specified for non-CID font");

	getGlyphList(h);
            
    for (i = 0; i < h->src.glyphs.cnt; i++)
    {
        abfGlyphInfo *info = h->src.glyphs.array[i];
        if (h->flags & SUBSET__EXCLUDE_OPT)
        {
            unsigned int match = 0;
            for (j = 0; j < h->fd.fdIndices.cnt; j++)
            {
                if (info->iFD == h->fd.fdIndices.array[j])
                {
                    match = 1;
                    break;
                }
            }
            if (!match)
                *dnaNEXT(h->subset.glyphs) = info->tag;
            
        }
        else
        {
            for (j = 0; j < h->fd.fdIndices.cnt; j++)
            {
                if (info->iFD == h->fd.fdIndices.array[j])
                {
                    *dnaNEXT(h->subset.glyphs) = info->tag;
                    break;
               }
            }
        }
    }

	if (h->subset.glyphs.cnt == 0)
		fatal(h, "no glyphs selected by -fd argument");
	}

/* Begin new glyph definition for gathering glyph info. */
static int getExcludeGlyphBeg(abfGlyphCallbacks *cb, abfGlyphInfo *info)
	{
	txCtx h = cb->indirect_ctx;
	*dnaNEXT(h->src.exclude) = info;
	if (info->flags & ABF_GLYPH_CID)
		{
		if 	(info->cid == 0)
			h->flags &= ~SUBSET_HAS_NOTDEF; 
		}
	else
		{
		if 	(strcmp(info->gname.ptr, ".notdef") == 0)
			h->flags &= ~SUBSET_HAS_NOTDEF; 
		}

	return ABF_SKIP_RET;
	}

/* Compare glyphs by their tag. */
static int CTL_CDECL cmpExcludeByTag(const void *first, const void *second)
	{
	const abfGlyphInfo *a = *(abfGlyphInfo **)first;
	const abfGlyphInfo *b = *(abfGlyphInfo **)second;
	if (a->tag < b->tag)
		return -1;
	else if (a->tag > b->tag)
		return 1;
	else
		return 0;
	}


/* Match glyph by its tag. */
static int CTL_CDECL matchExcludedByTag(const void *key, const void *value, 
									void *ctx)
	{
	unsigned short a = *(unsigned short *)key;
	unsigned short b = (*(abfGlyphInfo**)value)->tag;
	if (a < b)
		return -1;
	else if (a > b)
		return 1;
	else
		return 0;
 	}

static void invertSubset(txCtx h)
	{
	long i;
	long cnt;

	/* iterate over all glyphs such that h->exclude.array will be filled with tags of glyphs that match. */
	h->cb.saveGlyphBeg = h->cb.glyph.beg; 

	/* Insert data gather function */
    h->cb.glyph.beg = getExcludeGlyphBeg;
	h->cb.glyph.indirect_ctx = h;
	h->flags |= SUBSET_SKIP_NOTDEF;
	h->flags |= SUBSET_HAS_NOTDEF; /* This gets cleared by the getExcludeGlyphBeg if the .notdef is seen.*/
	callbackSubset(h);
	h->flags &= ~SUBSET_SKIP_NOTDEF;
	qsort(h->src.exclude.array, h->src.exclude.cnt, 
		  sizeof(h->src.exclude.array[0]), cmpExcludeByTag);
		
	/* Restore saved function */
	h->cb.glyph.beg = h->cb.saveGlyphBeg;
 	
	getGlyphList(h);
	dnaSET_CNT(h->subset.glyphs, h->src.glyphs.cnt);
	cnt = 0;
	for (i = 0; i < h->src.glyphs.cnt; i++)
		{
		size_t index;
		unsigned short tag = h->src.glyphs.array[i]->tag;
		if (!ctuLookup(&tag, h->src.exclude.array, h->src.exclude.cnt,
					  sizeof(h->src.exclude.array[0]), matchExcludedByTag, &index, h))
			{
			h->subset.glyphs.array[cnt] = tag;
			cnt++;
			}
		}
	dnaSET_CNT(h->subset.glyphs, cnt);
	}

/* Make glyph subset. */
static void prepSubset(txCtx h)
	{
	/* in the <mode>ReadFont function, the reader library iterates through
	the glyphs specified by the glyph list argument. What this function does is to create
	 the glyph list argument, according to which is specified of the several options 
	which request a subset. Note that even if the user is excluding only one or two glyphs 
	with the the -gx option, the glyph list arg is still very short, as it uses ranges of GIDs.
	
	This function first creates a list of selected glyphs in the h->subset.glyphs DNA. IF there
	are not such glyphs, it returns. Else, it then proceeds to build the glyph list arg in
	makeSubsetArgList() */
	
    if (h->flags & SHOW_NAMES)
    {
        fflush(stdout);
        if (h->top->sup.flags & ABF_CID_FONT)
            fprintf(stderr, "--- CIDFontName: %s\n",
                    h->top->cid.CIDFontName.ptr);
        else
            fprintf(stderr, "--- FontName: %s\n",
                    h->top->FDArray.array[0].FontName.ptr);
    }
    
    h->flags &= ~SUBSET_HAS_NOTDEF;
    h->src.glyphs.cnt = 0;
    h->src.exclude.cnt = 0;
    h->subset.glyphs.cnt = 0;
    
    /* Make subset glyph list */
    if (h->arg.p != NULL)
        makeRandSubset(h, "-p", h->arg.p);
    else if (h->arg.P != NULL)
        makeRandSubset(h, "-P", h->arg.P);
    else if (h->fd.fdIndices.cnt > 0)
        makeFDSubset(h);
    else if (h->flags & SUBSET__EXCLUDE_OPT)
        invertSubset(h);
    else
    {
        if (h->flags & SUBSET_OPT) {
            if (h->flags & PRESERVE_GID) {
                getGlyphList(h);
                parseSubset(h, callbackPreserveGlyph);
                h->src.glyphs.array[0]->flags |= PRESERVE_CHARSTRING;
                h->arg.g.cnt = 0;
                h->cb.save = h->cb.glyph;
                h->cb.glyph = preserveGlyphCallbacks;
                h->cb.glyph.direct_ctx = h;
            }
        }
    }

	if (h->subset.glyphs.cnt == 0)
		return; /* no subset */
 
	/* Make subset arg list */
	makeSubsetArgList(h);
	if ((h->mode == mode_cff || h->mode == mode_t1) || h->mode == mode_svg || h->mode == (mode_ufow && (h->flags & SHOW_NAMES)))
		{
		char *p;
		char *q;
		long i;

		/* Print subset */
		fprintf(stderr,
				"--- subset:\n"
				"SRC font	%s\n"
				"SRC glyphs	%ld\n"
				"DST font	%s\n"
				"DST glyphs	%ld\n",
				h->src.stm.filename, h->top->sup.nGlyphs,
				h->dst.stm.filename, h->subset.glyphs.cnt);
		p = "";
		q = h->arg.g.substrs;
		for (i = 0; i < h->arg.g.cnt; i++)
			{
			fprintf(stderr, "%s%s", p, q);
			p = ",";
			q += strlen(q) + 1;
			}
		fprintf(stderr, "\n");
		}
	}

/* Callback glyph according to type technology and selector. */
static void callbackGlyph(txCtx h, int type, unsigned short id, char *name)
	{
	switch (h->src.type)
		{
	case src_Type1:
		switch (type)
			{
		case sel_by_tag:
			(void)t1rGetGlyphByTag(h->t1r.ctx, id, &h->cb.glyph);
			break;
		case sel_by_cid:
			(void)t1rGetGlyphByCID(h->t1r.ctx, id, &h->cb.glyph);
			break;
		case sel_by_name:
			(void)t1rGetGlyphByName(h->t1r.ctx, name, &h->cb.glyph);
			break;
			}
		break;
	case src_OTF:
	case src_CFF:
		switch (type)
			{
		case sel_by_tag:
			(void)cfrGetGlyphByTag(h->cfr.ctx, id, &h->cb.glyph);
			break;
		case sel_by_cid:
			(void)cfrGetGlyphByCID(h->cfr.ctx, id, &h->cb.glyph);
			break;
		case sel_by_name:
			(void)cfrGetGlyphByName(h->cfr.ctx, name, &h->cb.glyph);
			break;
			}
		break;
	case src_TrueType:
		switch (type)
			{
		case sel_by_tag:
			(void)ttrGetGlyphByTag(h->ttr.ctx, id, &h->cb.glyph);
			break;
		case sel_by_cid:
			/* Invalid; do nothing */
			break;
		case sel_by_name:
			(void)ttrGetGlyphByName(h->ttr.ctx, name, &h->cb.glyph);
			break;
			}
		break;

	case src_SVG:
		switch (type)
			{
		case sel_by_tag:
			(void)svrGetGlyphByTag(h->svr.ctx, id, &h->cb.glyph);
			break;
		case sel_by_cid:
			fatal(h, "Cannot read glyphs from SVG fonts by CID ");
			break;
		case sel_by_name:
			(void)svrGetGlyphByName(h->svr.ctx, name, &h->cb.glyph);
			break;
			}
		break;
	case src_UFO:
		switch (type)
			{
		case sel_by_tag:
			(void)ufoGetGlyphByTag(h->ufr.ctx, id, &h->cb.glyph);
			break;
		case sel_by_cid:
			fatal(h, "Cannot read glyphs from UFO fonts by CID ");
			break;
		case sel_by_name:
			(void)ufoGetGlyphByName(h->ufr.ctx, name, &h->cb.glyph);
			break;
			}
		break;
		}
	}

/* Add .notdef glyph to destination font. If it's already added it will be skipped. */
static void addNotdef(txCtx h)
	{
	if (((h->src.type == src_Type1) || (h->src.type == src_SVG) || (h->src.type == src_UFO)) && !(h->top->sup.flags & ABF_CID_FONT))
		callbackGlyph(h, sel_by_name, 0, ".notdef");
	else
		callbackGlyph(h, sel_by_tag, 0, NULL);
	}

/* Filter glyphs using the glyph list pararmeter. */
static void callbackSubset(txCtx h)
	{
	parseSubset(h, callbackGlyph);
	if (!((SUBSET_SKIP_NOTDEF & h->flags)||(SUBSET_HAS_NOTDEF & h->flags)))
		{
	switch (h->mode)
		{
	case mode_cff:
		addNotdef(h);
		break;
	case mode_t1:
		if (!(h->t1w.flags & T1W_TYPE_ADDN) && !(h->t1w.options & T1W_DECID))
			addNotdef(h);
		break;
		}
	}
	}

/* ----------------------------- t1read Library ---------------------------- */

/* Read font with t1read library. */
static void t1rReadFont(txCtx h, long origin)
	{
	if (h->t1r.ctx == NULL)
		{
		/* Initialize library */
		h->t1r.ctx = t1rNew(&h->cb.mem, &h->cb.stm, T1R_CHECK_ARGS);
		if (h->t1r.ctx == NULL)
			fatal(h, "(t1r) can't init lib");
		}

	if (h->flags & SUBSET_OPT && h->mode != mode_dump)
		h->t1r.flags |= T1R_UPDATE_OPS;	/* Convert seac for subsets */

	if (h->flags & NO_UDV_CLAMPING)
		 h->t1r.flags |=  T1R_NO_UDV_CLAMPING;

	if (t1rBegFont(h->t1r.ctx, h->t1r.flags, origin, &h->top, getUDV(h)))
		fatal(h, NULL);

	prepSubset(h);

	h->dst.begfont(h, h->top);

	if (h->mode != mode_cef)
		{
		if (h->arg.g.cnt != 0)
			callbackSubset(h);
		else if (t1rIterateGlyphs(h->t1r.ctx, &h->cb.glyph))
			fatal(h, NULL);
		}

	h->dst.endfont(h);

	if (t1rEndFont(h->t1r.ctx))
		fatal(h, NULL);
	}

/* ----------------------------- svread Library ---------------------------- */


/* Read font with svread library. */
static void svrReadFont(txCtx h, long origin)
	{
	if (h->svr.ctx == NULL)
		{
		/* Initialize library */
		h->svr.ctx = svrNew(&h->cb.mem, &h->cb.stm, SVR_CHECK_ARGS);
		if (h->svr.ctx == NULL)
			fatal(h, "(svr) can't init lib");
		}


	if (svrBegFont(h->svr.ctx, h->svr.flags, &h->top))
		fatal(h, NULL);

	prepSubset(h);

	h->dst.begfont(h, h->top);

	if (h->mode != mode_cef)
		{
		if (h->arg.g.cnt != 0)
			callbackSubset(h);
		else if (svrIterateGlyphs(h->svr.ctx, &h->cb.glyph))
			fatal(h, NULL);
		}

	h->dst.endfont(h);

	if (svrEndFont(h->svr.ctx))
		fatal(h, NULL);
	}

/* ----------------------------- ufo read Library ---------------------------- */


/* Read font with ufo rread library. */
static void ufoReadFont(txCtx h, long origin)
{
	if (h->ufr.ctx == NULL)
    {
		/* Initialize library */
		h->ufr.ctx = ufoNew(&h->cb.mem, &h->cb.stm, UFO_CHECK_ARGS);
		if (h->ufr.ctx == NULL)
			fatal(h, "(ufr) can't init lib");
    }
    
    
	if (ufoBegFont(h->ufr.ctx, h->ufr.flags, &h->top, h->ufr.altLayerDir))
		fatal(h, NULL);
    
	prepSubset(h);
    
	h->dst.begfont(h, h->top);
    
	if (h->mode != mode_cef)
    {
		if (h->arg.g.cnt != 0)
			callbackSubset(h);
		else if (ufoIterateGlyphs(h->ufr.ctx, &h->cb.glyph))
			fatal(h, NULL);
    }
    
	h->dst.endfont(h);
    
	if (ufoEndFont(h->ufr.ctx))
		fatal(h, NULL);
}


/* ---------------------------- cffread Library ---------------------------- */

/* Read format 12 Unicode cmap. Assumes format field already read. */
static void readCmap14(txCtx h)
{
    /* Skip format and length fields */
    (void)read2(h);
    (void)read4(h);
    
    read4(h); /* numVarSelectorRecords */
    
    /* Not yet implemented - not sure it is worth the effort: spot and ttx are more useful outputs for this Unicode format. */
    return;
}

static void readCmap12(txCtx h)
{
    unsigned long nGroups;
    unsigned long i;
    
    /* Skip reserved, language, and length fields */
    (void)read2(h);
    (void)read4(h);
    (void)read4(h);
    
    nGroups = read4(h);
    for (i = 0; i < nGroups; i++) {
        unsigned long startCharCode = read4(h);
        unsigned long endCharCode = read4(h);
        unsigned long startGlyphId = read4(h);
        
        while (startCharCode <= endCharCode) {
            if (startGlyphId >= (unsigned long)h->top->sup.nGlyphs)
                return;
            h->cmap.encoding.array[startGlyphId++] = startCharCode++;
        }
    }
}	

/* Read Unicode cmap. */
static void readCmap(txCtx h, size_t offset)
{
	unsigned short segCount;
	cmapSegment4* segment;
	cmapSegment4* segmentEnd;

	/* Check format */
	bufSeek(h, (long)offset);
	switch (read2(h)) {
	case 4:
		break;
    case 14:
        readCmap14(h);
        return;
    case 12:
        readCmap12(h);
        return;
	default:
		return;
	}

	/* Read format 4 subtable; skip length and language fields */
	(void)read2(h);	/* length */
	(void)read2(h);	/* language */

	/* Read segment count and allocate */
	segCount = read2(h)/2;
	dnaSET_CNT(h->cmap.segment, segCount);
	segmentEnd = &h->cmap.segment.array[segCount];

	/* Skip binary search fields */
	(void)read2(h);	/* searchRange */
	(void)read2(h);	/* entrySelector */
	(void)read2(h);	/* rangeShift */

	/* Read segment arrays */
	for (segment = h->cmap.segment.array; segment != segmentEnd; ++segment)
		segment->endCode = read2(h);
	(void)read2(h);		/* Skip password */
	for (segment = h->cmap.segment.array; segment != segmentEnd; ++segment)
		segment->startCode = read2(h);
	for (segment = h->cmap.segment.array; segment != segmentEnd; ++segment)
		segment->idDelta = sread2(h);
	offset = h->src.next - h->src.buf + h->src.offset;
	for (segment = h->cmap.segment.array; segment != segmentEnd; ++segment) {
		unsigned short idRangeOffset = read2(h);
		segment->idRangeOffset = 
			(idRangeOffset == 0)? 0: (unsigned long)(offset + idRangeOffset);
		offset += 2;
	}

	/* Derive mapping from segments */
	for (segment = h->cmap.segment.array; segment != segmentEnd; ++segment) {
		unsigned short gid;
		unsigned long code;

		if (segment->idRangeOffset == 0) {
			gid = segment->idDelta + segment->startCode;
			for (code = segment->startCode; code <= segment->endCode; ++code) {
				if (code == 0xffff || gid >= h->cmap.encoding.cnt)
					break;
				if (gid != 0 && h->cmap.encoding.array[gid] == ABF_GLYPH_UNENC)
					h->cmap.encoding.array[gid] = (unsigned short)code;
				++gid;
			}
		} else {
			bufSeek(h, segment->idRangeOffset);
			for (code = segment->startCode; code <= segment->endCode; ++code) {
				gid = read2(h);
				if (code != 0xffff && gid != 0 && gid < h->cmap.encoding.cnt &&
						h->cmap.encoding.array[gid] == ABF_GLYPH_UNENC)
					h->cmap.encoding.array[gid] = (unsigned short)code;
			}
		}
	}
}

/* Begin new glyph definition for gathering glyph info. */
static int otfGlyphBeg(abfGlyphCallbacks *cb, abfGlyphInfo *info)
{
	txCtx h = cb->indirect_ctx;
	unsigned long code = h->cmap.encoding.array[info->tag];
	if (code != ABF_GLYPH_UNENC) {
		info->flags |= ABF_GLYPH_UNICODE;
		info->encoding.code = code;
	}
	return h->cb.saveGlyphBeg(cb, info);
}

/* Prepare to process OTF font. */
static void prepOTF(txCtx h)
{
    long unioff;
    long uni5off;
	long winoff;
	unsigned short uniscore;
	unsigned short winscore;
	unsigned short version;
	unsigned short nEncodings;
	unsigned short i;
	sfrTable *table;

	/* Install new callback */
	h->cb.saveGlyphBeg = h->cb.glyph.beg;
	h->cb.glyph.beg = otfGlyphBeg;
	h->cb.glyph.indirect_ctx = h;

	/* Prepare encoding array */
	dnaSET_CNT(h->cmap.encoding, h->top->sup.nGlyphs);
	for (i = 0; i < h->cmap.encoding.cnt; i++)
		h->cmap.encoding.array[i] = ABF_GLYPH_UNENC;

	/* Get cmap table */
	table = sfrGetTableByTag(h->ctx.sfr, CTL_TAG('c','m','a','p'));
	if (table == NULL)
		fatal(h, "OTF: can't find cmap");

	/* Force seek */
	h->src.offset = LONG_MAX;
	bufSeek(h, table->offset);
	
	/* Read and check version */
	version = read2(h);
	if (version != 0)
		fatal(h, "cmap: bad version");

	/* Search for Unicode and Windows subtables */
    unioff = 0;
    uni5off = 0;
	uniscore = 0;
	winoff = 0;
	winscore = 0;
	nEncodings = read2(h);
	for (i = 0; i < nEncodings; i++) {
		/* Read encoding entry */
		unsigned short platformId = read2(h);
		unsigned short platspecId = read2(h);
		unsigned long suboff = read4(h);

		/* Select table */
		switch (platformId) {
		case 0: /* Unicode platform */
            if ((platspecId == 3 ||		/* Unicode */
                platspecId == 4) &&	/* UCS-4 */
                (unioff == 0 || uniscore < platspecId)) {
				unioff = table->offset + suboff;
				uniscore = platspecId;
			}
            else if (platspecId == 5)
            {
                uni5off = table->offset + suboff;
                readCmap(h, uni5off);	/* read UVS cmap. */
            }
			break;
		case 3: /* Windows platform */
			if ((platspecId == 1 ||		/* Unicode */
				 platspecId == 10) &&	/* UCS-4 */
				(winoff == 0 || winscore < platspecId)) {
				winoff = table->offset + suboff;
				winscore = platspecId;
			}
			break;
		}
	}

	if (unioff != 0)
		readCmap(h, unioff);	/* Prefer Unicode platform... */
	else if (winoff != 0)
		readCmap(h, winoff);	/* ...to Windows platform */
}

/* Read font with cffread library. */
static void cfrReadFont(txCtx h, long origin, int ttcIndex)
	{
    float *uv;
	if (h->cfr.ctx == NULL)
		{
		h->cfr.ctx = cfrNew(&h->cb.mem, &h->cb.stm, CFR_CHECK_ARGS);
		if (h->cfr.ctx == NULL)
			fatal(h, "(cfr) can't init lib");
		}
	
	if (h->flags & SUBSET_OPT && h->mode != mode_dump)
		h->cfr.flags |= CFR_UPDATE_OPS;	/* Convert seac for subsets */

    uv = getUDV(h);
    if (uv)
        h->cfr.flags |= CFR_FLATTEN_VF;
	if (cfrBegFont(h->cfr.ctx, h->cfr.flags, origin,  ttcIndex, &h->top, uv))
		fatal(h, NULL);

	prepSubset(h);

	h->dst.begfont(h, h->top);

	if (h->mode != mode_cef && h->mode != mode_dcf)
		{
		if (h->cfr.flags & CFR_NO_ENCODING)
			/* OTF font */
			prepOTF(h);

		if (h->arg.g.cnt != 0)
			callbackSubset(h);
		else if (cfrIterateGlyphs(h->cfr.ctx, &h->cb.glyph))
			fatal(h, NULL);

		if (h->cfr.flags & CFR_NO_ENCODING)
			{
			/* OTF font; restore callback */
			h->cb.glyph.beg = h->cb.saveGlyphBeg;
			h->cfr.flags &= ~CFR_NO_ENCODING;
			}
		}

	h->dst.endfont(h);

	if (cfrEndFont(h->cfr.ctx))
		fatal(h, NULL);
	}

/* ----------------------------- ttread Library ---------------------------- */

/* Read font with ttread library. */
static void ttrReadFont(txCtx h, long origin, int iTTC)
	{
	if (h->ttr.ctx == NULL)
		{
		h->ttr.ctx = ttrNew(&h->cb.mem, &h->cb.stm, TTR_CHECK_ARGS);
		if (h->ttr.ctx == NULL)
			fatal(h, "(ttr) can't init lib");
		}
	
	if (ttrBegFont(h->ttr.ctx, h->ttr.flags, origin, iTTC, &h->top))
		fatal(h, NULL);

	prepSubset(h);

	h->dst.begfont(h, h->top);

	if (h->mode != mode_cef)
		{
		if (h->arg.g.cnt != 0)
			callbackSubset(h);
		else if (ttrIterateGlyphs(h->ttr.ctx, &h->cb.glyph))
			fatal(h, NULL);
		}

	h->dst.endfont(h);

	if (ttrEndFont(h->ttr.ctx))
		fatal(h, NULL);
	}

/* ---------------- Platform-Specific Font Wrapper Callbacks --------------- */

/* Prepare next segment of font data. */
static size_t nextseg(txCtx h, char **ptr)
	{
	size_t srcleft = h->src.end - h->src.next;

	if (srcleft == 0)
		{
		/* Refill empty source buffer */
		fillbuf(h, h->src.offset + h->src.length);
		srcleft = h->src.length;
		}

	*ptr = h->src.next;
	if (srcleft <= h->seg.left)
		{
		/* Return full buffer */
		h->seg.left -= srcleft;
		h->src.next += srcleft;
		}
	else
		{
		/* Return partial buffer */
		srcleft = h->seg.left;
		h->src.next += h->seg.left;
		h->seg.left = 0;
		}

	return srcleft;
	}

/* Refill input buffer from PFB stream. */
static size_t PFBRefill(txCtx h, char **ptr)
	{
	while (h->seg.left == 0)
		{
		/* New segment; read segment header */
		int escape = read1(h);
		int type = read1(h);
		
		/* Check segment header */
		if (escape != 128 || (type != 1 && type != 2 && type != 3))
			fatal(h, "bad PFB segment type");

		if (type == 3)
			{
			/* EOF */
			*ptr = NULL;
			return 0;
			}
		else
			{
			/* Read segment length (little endian) */
			h->seg.left = read1(h);
			h->seg.left |= read1(h)<<8;
			h->seg.left |= (long)read1(h)<<16;
			h->seg.left |= (long)read1(h)<<24;
			}
		}

	return nextseg(h, ptr);
	}

/* Refill input buffer from POST resource stream. */
static size_t POSTRefill(txCtx h, char **ptr)
	{
	while (h->seg.left == 0)
		{
		/* New POST resource */
		int type;

		/* Read length and type */
		h->seg.left = read4(h) - 2;

		type = read1(h);
		(void)read1(h);	/* Discard padding byte (not documented) */

		/* Process resource data */
		switch (type)
			{
		case 0:	
			/* Comment; skip data */
			bufSeek(h, h->src.offset + (long)h->seg.left);
			h->seg.left = 0;
			break;
		case 1:	/* ASCII */
		case 2:	/* Binary */
			break;
		case 3: /* End-of-file */
		case 5:	/* End-of-data */
			*ptr = NULL;
			return 0;
		case 4:		/* Data in data fork; unsupported */
		default:	/* Unknown POST type */
			fatal(h, "bad POST resource type");
			}
		}

	return nextseg(h, ptr);
	}

/* ----------------------------- sfnt Handling ----------------------------- */

/* Add font record to list. */
static void addFont(txCtx h, int type, int iTTC, long offset)
	{
	FontRec *rec = dnaNEXT(h->fonts);
	rec->type = type;	
	rec->iTTC = iTTC;
	rec->offset = offset;
	}

static void addTTCFont(txCtx h, int ttcIndex, long origin, long offset)
{
    ctlTag version;
    int result;
	result = sfrBegFont(h->ctx.sfr, &h->src.stm, offset, &version);
	switch (result)
    {
        case sfrSuccess:
        {    switch (version)
            {
                case sfr_v1_0_tag:
                case sfr_true_tag:
                    /* TrueType */
                    addFont(h, src_TrueType, ttcIndex, origin);
                    break;
                case sfr_OTTO_tag:
                    /* OTF */
                    addFont(h, src_OTF, ttcIndex, origin);
                    break;
                default:
                    fatal(h, "(sfr) %s", sfrErrStr(sfrErrBadSfnt));
            }
            break;
        case sfrErrBadSfnt:
            break;
        default:
            fatal(h, "(sfr) %s", sfrErrStr(result));
        }
    }
    
}

/* Add TrueType Collection font. */
static void addTTC(txCtx h, long origin)
{
    /* sfrGetNextTTCOffset() returns 0 when it is asked to get the next offset after the last real font,
    so it serves effectively as a test for iterating through all the fonts in the TTC.
     */
	long i;
    long offset;
    
	if (h->arg.i != NULL)
    {
		int j;
		i = strtol(h->arg.i, NULL, 0);
		if (i < 0)
			fatal(h, "bad TTC index (-i)");

        for (j = 0; (offset = sfrGetNextTTCOffset(h->ctx.sfr)); j++)
        {
            if (j < i)
                continue;
            addTTCFont(h, i, origin, offset);
            break;
        }

    }
	else if (h->flags & EVERY_FONT)
    /* -y option; add whole collection */
		for (i = 0; (offset = sfrGetNextTTCOffset(h->ctx.sfr)); i++)
        {
            addTTCFont(h, i, origin, offset);
        }
	else
    {
        
		/* Dump TTC index and quit */
		printf("### TrueType Collection (TTC)\n"
			   "\n"
			   "--- TableDirectory[index]=offset\n");
		for (i = 0; (offset = sfrGetNextTTCOffset(h->ctx.sfr)); i++)
			printf("[%ld]=%08lx\n", i, offset);
        
		printf("\n"
			   "Re-run %s and select a single table in the directory\n"
			   "with the -i option or every table with the -y option.\n",
			   h->progname);
		exit(1);
    }
}

/* Read 4-byte signature and try to match against sfnt. */
static void readsfnt(txCtx h, long origin)
	{
        /* Note that 'origin' is the offset from the file to the beginning of the 
        font data for either a TTC, OTF or TTF font. It is NOT the offset to an SFNT-based font 
        in a TTC. The sfr functions access tables in an sfnt-based font at an
        offset equal to the table offset from the sfnt table directory plus the 'origin' offset.
        in 
         */
	enum 
		{
		CID__HDR_SIZE = 4*4 + 3*2,	/* 'CID ' table header size */
		TYP1_HDR_SIZE = 5*4 + 2*2	/* 'TYP1' table header size */
		};
	ctlTag version;
	sfrTable *table;
	int result;

	if (h->ctx.sfr == NULL)
		{
		/* Initialize library */
		h->ctx.sfr = 
			sfrNew(&h->cb.mem, &h->cb.stm, SFR_CHECK_ARGS);
		if (h->ctx.sfr == NULL)
			fatal(h, "(sfr) can't init lib");
		}

	result = sfrBegFont(h->ctx.sfr, &h->src.stm, origin, &version);
	switch (result)
		{
	case sfrSuccess:
		switch (version)
			{
		case sfr_v1_0_tag:
		case sfr_true_tag:
			/* TrueType */
			addFont(h, src_TrueType, 0, origin);
			break;
		case sfr_OTTO_tag:
			/* OTF */
			addFont(h, src_OTF, 0, origin);
			break;
		case sfr_typ1_tag:
			/* GX or sfnt-wrapped CID font */
			table = sfrGetTableByTag(h->ctx.sfr, CID__);
			if (table != NULL)
				addFont(h, src_Type1, 0, table->offset + CID__HDR_SIZE);
			else
				{
				table = sfrGetTableByTag(h->ctx.sfr, TYP1_);
				if (table != NULL)
					addFont(h, src_Type1, 0, table->offset + TYP1_HDR_SIZE);
				}
			break;
		case sfr_ttcf_tag:
			/* TrueType Collection */
			addTTC(h, origin);
			break;
			}
		break;
	case sfrErrBadSfnt:
		break;
	default:
		fatal(h, "(sfr) %s", sfrErrStr(result));
		}

	result = sfrEndFont(h->ctx.sfr);
	if (result)
		fatal(h, "(sfr) %s", sfrErrStr(result));		
	}

/* ------------------------- Macintosh Resource Map ------------------------ */

/* Print Macintosh resource map. */
static void printResMap(txCtx h, long origin)
	{
	long i;
	printf("### Macintosh Resource Fork (%08lx)\n"
		   "\n"
		   "Type  Id   Attr  Offset   Length    Name\n"
		   "---- ----- ---- -------- -------- --------\n", origin);
	for (i = 0; i < h->res.map.cnt; i++)
		{
		ResInfo *res = &h->res.map.array[i];
		printf("%c%c%c%c %5hu  %02hhx  %08lx %08lx %s\n",
			   (int)(res->type>>24&0xff), (int)(res->type>>16&0xff), 
			   (int)(res->type>>8&0xff), (int)(res->type&0xff),
			   res->id, res->attrs, res->offset, res->length,
			   (res->name == 0xffff)? "--none--":
			   &h->res.names.array[res->name]);
		}
	}

/* Print resource map and re-run note for user and quit. */
static void printNote(txCtx h, long origin)
	{
	printf("Macintosh FFIL with multiple sfnt resources:\n"
		   "\n");
	printResMap(h, origin);
	printf("\n"
		   "Re-run %s and select a single sfnt resource with the\n"
		   "-i option or every sfnt resource with the -y option.\n", 
		   h->progname);
	exit(1);
	}

/* Read and process Macintosh resource map. */
static void doResMap(txCtx h, long origin)
	{
	/* Macintosh resource structures */
	struct
		{
		unsigned long mapOffset;
		} header;
	struct
		{
		unsigned short attrs;
		unsigned short typeListOffset;
		unsigned short nameListOffset;
		} map;
#if 0
	/* Included for reference only */
	struct
		{
		unsigned long type;
		unsigned short cnt;
		unsigned short refListOffset;
		} type;
	struct
		{
		unsigned short id;
		unsigned short nameOffset;
		char attrs;
		char dataOffset[3];
		unsigned long reserved;
		} refList;
#endif
	enum 
		{
		HEADER_SIZE = 256,				/* Resource header size */
		MAP_SKIP_SIZE = 16 + 4 + 2*2,	/* Skip to typeListOffset */
		REFLIST_SKIP_SIZE = 2*2 + 1		/* Skip to dataOffset */
		};
	long typeListCnt;
	long i;
	long j;

	/* Read header (4-byte header.dataOffset already read) */
	header.mapOffset = origin + read4(h);

	/* Read map */
	bufSeek(h, header.mapOffset + MAP_SKIP_SIZE);
	map.typeListOffset = read2(h);
	map.nameListOffset = read2(h);

	h->res.map.cnt = 0;

	/* Read type list */
	typeListCnt = read2(h);
	for (i = 0; i <= typeListCnt; i++)
		{
		unsigned long type		= read4(h);
		unsigned short cnt 		= read2(h);
		unsigned short offset 	= read2(h);
		ResInfo *res = dnaEXTEND(h->res.map, cnt + 1);
		res->type 	= type;
		res->length = cnt;
		res->offset = offset;
		for (j = 1; j <= cnt; j++)
			res[j].type = type;
		}

	/* Read reference list */
	i = 0;
	while (i < h->res.map.cnt)
		{
		ResInfo *res = &h->res.map.array[i];
		long cnt = (long)res->length;
		bufSeek(h, header.mapOffset + map.typeListOffset + res->offset);
		for (j = 0; j <= cnt; j++)
			{
			res->id		= read2(h);
			res->name	= read2(h);
			res->attrs	= read1(h);
			res->offset = (unsigned long)read1(h)<<16;
			res->offset |= read1(h)<<8;
			res->offset |= read1(h);
			res->offset += HEADER_SIZE;
			res->offset += origin;
			(void)read4(h);
			res++;
			}
		i += j;
		}

	/* Read names */
	for (i = 0; i < h->res.map.cnt; i++)
		{
		ResInfo *res = &h->res.map.array[i];
		if (res->name != 0xffff)
			{
			char *name;
			int length;
			bufSeek(h, header.mapOffset + map.nameListOffset + res->name);
			length = read1(h);
			res->name = h->res.names.cnt;
			name = dnaEXTEND(h->res.names, length + 1);
			readN(h, length, name);
			name[length] = '\0';
			}
		}

	/* Read resource data lengths */
	for (i = 0; i < h->res.map.cnt; i++)
		{
		ResInfo *res = &h->res.map.array[i];
		bufSeek(h, res->offset);
		res->length = read4(h);
		if (res->type != POST_)
			res->offset += 4;
		}

	/* Process resource map */
	if (h->flags & DUMP_RES)
		{
		/* -r option; print resource map and exit */
		printResMap(h, origin);
		exit(0);
		}
	else if (h->arg.i != NULL)
		{
		/* -i option; look for specific sfnt resource */
		unsigned short id = (unsigned short)strtol(h->arg.i, NULL, 0);

		for (i = 0; i < h->res.map.cnt; i++)
			{
			ResInfo *res = &h->res.map.array[i];
			if (res->type == sfnt_ && res->id == id)
				{
				readsfnt(h, res->offset);
				return;
				}
			}
		fatal(h, "resource not found");
		}
	else
		{
		/* Look for sfnt/POST resources */
		for (i = 0; i < h->res.map.cnt; i++)
			{
			ResInfo *res = &h->res.map.array[i];
			switch (res->type)
				{
			case sfnt_:
				if (h->flags & EVERY_FONT)
					/* -y option; add sfnt */
					readsfnt(h, res->offset);
				else if (i + 1 == h->res.map.cnt || 
						 h->res.map.array[i + 1].type != sfnt_)
					{
					/* Singleton sfnt resource */
					readsfnt(h, res->offset);
					return;
					}
				else
					/* Multiple sfnt resources; print note */
					printNote(h, origin);
				break;
			case POST_:
				h->seg.refill = POSTRefill;
				addFont(h, src_Type1, 0, res->offset);
				return;
				}
			}
		}
	}

/* ----------------------- AppleSingle/Double Formats ---------------------- */

/* Process AppleSingle/Double format data. */
static void doASDFormats(txCtx h, ctlTag magic)
	{
	char junk[16];
	long i;

	h->asd.magic = magic;
	h->asd.version = read4(h);

	/* Skip filler */
	readN(h, sizeof(junk), junk);

	/* Read number of entries */
	dnaSET_CNT(h->asd.entries, read2(h));

	/* Read entry descriptors */
	for (i = 0; i < h->asd.entries.cnt; i++)
		{
		EntryDesc *entry = &h->asd.entries.array[i];
		entry->id     = read4(h);
		entry->offset = read4(h);
		entry->length = read4(h);
		}

	if (h->flags & DUMP_ASD)
		{
		/* -R option; print AppleSingle/Double data */
		printf("### %s Format, Version %1.1f\n"
			   "\n",
			   (h->asd.magic == sig_AppleSingle)? "AppleSingle": "AppleDouble",
			   h->asd.version/65536.0);
		
		printf("Id  Offset   Length   Description\n"
			   "-- -------- -------- -------------\n");

		for (i = 0; i < h->asd.entries.cnt; i++)
			{
			static char *desc[] =
			{
				/* 00 */	"--unknown--",
				/* 01 */	"Data Fork",
				/* 02 */	"Resource Fork",
				/* 03 */	"Real Name",
				/* 04 */	"Comment",
				/* 05 */	"Icon, B&W",
				/* 06 */	"Icon, Color",
				/* 07 */	"File Info (old format)",
				/* 08 */	"File Dates Info",
				/* 09 */	"Finder Info",
				/* 10 */	"Macintosh File Info",
				/* 11 */	"ProDOS File Info",
				/* 12 */	"MS-DOS File Info",
				/* 13 */	"Short Name",
				/* 14 */	"AFP File Info",
				/* 15 */	"Directory ID",
			};
			EntryDesc *entry = &h->asd.entries.array[i];
			printf("%02lx %08lx %08lx %s\n",
				   entry->id, entry->offset, entry->length,
				   (entry->id < ARRAY_LEN(desc))? 
				   desc[entry->id]: "--unknown--");
			}
		exit(0);
		}
	else
		for (i = 0; i < h->asd.entries.cnt; i++)
			{
			EntryDesc *entry = &h->asd.entries.array[i];
			if (entry->length > 0)
				switch (entry->id)
					{
				case 1:
					/* Data fork (AppleSingle); see if it's an sfnt */
					readsfnt(h, entry->offset);
					break;
				case 2:
					/* Resource fork (AppleSingle/Double) */
					bufSeek(h,  entry->offset + 4);
					doResMap(h, entry->offset);
					break;
					}
			}
	}

/* Scan source file for fonts and build font list. */
static void buildFontList(txCtx h)
{
	ctlTag sig;
    int fillErr = 0;
	h->fonts.cnt = 0;
    
	/* Initialize segment */
	h->seg.refill = NULL;
    
    if (h->src.stm.fp == NULL)
    {
        /* We get here only if h->file.src is a directory. Check if it is UFO font */
        char tempFileName[FILENAME_MAX];
        FILE* tempFP;
        sprintf(tempFileName, "%s/glyphs/contents.plist", h->file.src);
        tempFP = fopen(tempFileName, "rt");
        if (tempFP != NULL)
        {
            // it is a ufo font!
            fclose(tempFP);
            addFont(h, src_UFO, 0, 0);
        }
        else
        {
            fileError(h, h->src.stm.filename);
        }
    }
    else
    {
        /* Read first buffer */
        fillbuf(h, 0);
        /* Make 2-byte signature */
        sig = (ctlTag)read1(h)<<24;
        sig |= (ctlTag)read1(h)<<16;
        
        switch (sig)
        {
            case sig_PostScript0:
            case sig_PostScript1:
            case sig_PostScript2:
                addFont(h, src_Type1, 0, 0);
                break;
            case sig_PFB:
                h->seg.refill = PFBRefill;
                addFont(h, src_Type1, 0, 0);
                break;
            case sig_CFF:
            case sig_CFF2:
                addFont(h, src_CFF, 0, 0);
                break;
            default:
                /* Make 4-byte signature */
                sig |= read1(h)<<8;
                sig |= read1(h);
                switch (sig)
            {
                case sig_MacResource:
                    doResMap(h, 0);
                    break;
                case sig_AppleSingle:
                case sig_AppleDouble:
                    doASDFormats(h, sig);
                    break;
                default:
                    readsfnt(h, 0);
            }
        }
        
        if (h->fonts.cnt == 0)
        {
            if ((0 == strncmp(h->src.buf, "<font", 5)) || (0 == strncmp(h->src.buf, "<svg", 4) ))
                addFont(h, src_SVG, 0, 0);
        }
    }
	if (h->fonts.cnt == 0)
		fatal(h, "bad font file: %s", h->src.stm.filename);
}

/* ----------------------------- Usage and Help ---------------------------- */

/* Print usage information. */
static void usage(txCtx h)
	{
	static char *text[] =
		{
#include "usage.h"
		};
	printText(ARRAY_LEN(text), text);
	exit(0);
	}

/* Show help information. */
static void help(txCtx h)
	{
	if (h->flags & SEEN_MODE)
		/* Mode-specific help */
		switch (h->mode)
			{
		case mode_dump:
			dump_Help(h);
			break;
		case mode_ps:
			ps_Help(h);
			break;
		case mode_pdf:
			pdf_Help(h);
			break;
		case mode_afm:
			afm_Help(h);
			break;
		case mode_cff:
			cff_Help(h);
			break;
		case mode_cef:
			cef_Help(h);
			break;
		case mode_path:
			path_Help(h);
			break;
		case mode_mtx:
			mtx_Help(h);
			break;
		case mode_t1:
			t1_Help(h);
			break;
		case mode_svg:
			svg_Help(h);
			break;
        case mode_dcf:
            dcf_Help(h);
            break;
        case mode_ufow:
            ufo_Help(h);
            break;
			}
	else
		{
		/* General help */
		static char *text[] =
			{
#include "help.h"
			};
		printText(ARRAY_LEN(text), text);
		}
	exit(0); 
	}

/* Add arguments from script file. */
static void addArgs(txCtx h, char *filename)
	{
	int state;
	long i;
	size_t length;
	FILE *fp;
	char *start = NULL;	/* Suppress optimizer warning */

	/* Open script file */
	if ((fp = fopen(filename, "rb")) == NULL ||
		fseek(fp, 0, SEEK_END) == -1)
		fileError(h, filename);

	/* Size file and allocate buffer */
	length = ftell(fp) + 1;
	h->script.buf = memNew(h, length);
	
	/* Read whole file into buffer and close file */
	if (fseek(fp, 0, SEEK_SET) == -1 ||
		fread(h->script.buf, 1, length, fp) != length - 1 ||
		fclose(fp) == EOF)
		fileError(h, filename);

	h->script.buf[length - 1] = '\n';	/* Ensure termination */

	/* Parse buffer into args */
	state = 0;
	for (i = 0; i < (long)length; i++)
		{
		int c = h->script.buf[i] & 0xff;
		switch (state)
			{
		case 0:
			switch (c)
				{
			case ' ': case '\n': case '\t': case '\r': case '\f':
				break;
			case '#': 
				state = 1;
				break;
			case '"': 
				start = &h->script.buf[i + 1];
				state = 2; 
				break;
			default:  
				start = &h->script.buf[i];
				state = 3; 
				break;
				}
			break;
		case 1:	/* Comment */
			if (c == '\n' || c == '\r')
				state = 0;
			break;
		case 2:	/* Quoted string */
			if (c == '"')
				{
				h->script.buf[i] = '\0';	/* Terminate string */
				*dnaNEXT(h->script.args) = start;
				state = 0;
				}
			break;
		case 3:	/* Space-delimited string */
			if (isspace(c))
				{
				h->script.buf[i] = '\0';	/* Terminate string */
				*dnaNEXT(h->script.args) = start;
				state = 0;
				}
			break;
			}
		}
	}

/* Get version callback function. */
static void getversion(ctlVersionCallbacks *cb, long version, char *libname)
	{
	char version_buf[MAX_VERSION_SIZE];
	printf("    %-10s%s\n", libname, CTL_SPLIT_VERSION(version_buf, version));
	}

/* Print library version numbers. */
static void printVersions(txCtx h)
	{
	ctlVersionCallbacks cb;
	char version_buf[MAX_VERSION_SIZE];

	printf("Versions:\n"
		   "    tx        %s\n", CTL_SPLIT_VERSION(version_buf, TX_VERSION));
	
	cb.ctx = NULL;
	cb.called = 0;
	cb.getversion = getversion;

	abfGetVersion(&cb);
	cefGetVersion(&cb);
	cfrGetVersion(&cb);
	cfwGetVersion(&cb);
	ctuGetVersion(&cb);
	dnaGetVersion(&cb);
	pdwGetVersion(&cb);
	sfrGetVersion(&cb);
	t1rGetVersion(&cb);
	svrGetVersion(&cb);
	ttrGetVersion(&cb);
	t1wGetVersion(&cb);
    svwGetVersion(&cb);
    ufoGetVersion(&cb);
    ufwGetVersion(&cb);
    varreadGetVersion(&cb);

	exit(0);
	}

/* Setup new mode. */
static void setMode(txCtx h, int mode)
	{
	/* Initialize files */
	h->file.sr = NULL;
	h->file.sd = NULL;
	h->file.dd = NULL;
	strcpy(h->file.src, "-");
	strcpy(h->file.dst, "-");

	/* Begin new mode */
	switch (mode)
		{
	case mode_dump:
		dump_SetMode(h);
		break;
	case mode_ps:
		ps_SetMode(h);
		break;
	case mode_afm:
		afm_SetMode(h);
		break;
	case mode_path:
		path_SetMode(h);
		break;
	case mode_cff:
		cff_SetMode(h);
		break;
	case mode_cef:
		cef_SetMode(h);
		break;
	case mode_pdf:
		pdf_SetMode(h);
		break;
	case mode_mtx:
		mtx_SetMode(h);
		break;
	case mode_t1:
		t1_SetMode(h);
		break;
    case mode_svg:
        svg_SetMode(h);
        break;
    case mode_ufow:
        ufo_SetMode(h);
        break;
	case mode_dcf:
		dcf_SetMode(h);
		break;
		}

	h->flags |= SEEN_MODE;
	}

/* Match options. */
static int CTL_CDECL matchOpts(const void *key, const void *value)
	{
	return strcmp((char *)key, *(char **)value);
 	}

/* Return option index from key or opt_None if not found. */
static int getOptionIndex(char *key)
	{
	const char **optstr = 
		(const char **)bsearch(key, options, ARRAY_LEN(options), 
							   sizeof(options[0]), matchOpts);
	return (int)((optstr == NULL)? opt_None: optstr - options + 1);
	}

/* Process file. */
static void doFile(txCtx h, char *srcname)
	{
	long i;
	char *p;
    struct stat fileStat;
    int statErrNo;

	/* Set src name */
	if (h->file.sr != NULL)
		{
		sprintf(h->file.src, "%s/", h->file.sr);
		p = &h->file.src[strlen(h->file.src)];
		}
	else
		p = h->file.src;
	if (h->file.sd != NULL)
		sprintf(p, "%s/%s", h->file.sd, srcname);
	else
		strcpy(p, srcname);

	/* Open file */
        
    /* Need to first check if it is a directory-based font format, like UFO. */
    statErrNo = stat(h->src.stm.filename,  &fileStat);
    if (strcmp(h->src.stm.filename, "-") == 0)
        h->src.stm.fp = stdin;
    else if ((statErrNo == 0) && ((fileStat.st_mode & S_IFDIR) != 0))
    {
        /* maybe it is a dir-based font, like UFO. Will verify this in buildFontList(h) */
        h->src.stm.fp = NULL;
    }
    else
    {
        h->src.stm.fp = fopen(h->src.stm.filename, "rb");
		if (h->src.stm.fp == NULL)
            fileError(h, h->src.stm.filename);
    }
        
	h->src.print_file = 1;

	if (h->flags & SHOW_NAMES)
		{
		fflush(stdout);
		fprintf(stderr, "--- Filename: %s\n", h->src.stm.filename);
		}

	/* The font file we are reading may contain muliple fonts, e.g. a TTC or
	   multiple sfnt resources, so keep open until the last font processed */
	h->src.stm.flags |= STM_DONT_CLOSE;

	/* Read file and build font list */
	buildFontList(h);

	/* Process font list */
	for (i = 0; i < h->fonts.cnt; i++)
		{
		FontRec *rec = &h->fonts.array[i];

		if (i + 1 == h->fonts.cnt)
			h->src.stm.flags &= ~STM_DONT_CLOSE;
		
		h->src.type = rec->type;

		if (h->seg.refill != NULL)
			{	
			/* Prep source filter */
			h->seg.left = 0;
			h->src.next = h->src.end;
			}

		/* Process font according to type */
		switch (h->src.type)
			{
		case src_Type1:
			t1rReadFont(h, rec->offset);
			break;
		case src_OTF:
			h->cfr.flags |= CFR_NO_ENCODING;
			/* Fall through */
		case src_CFF:
			cfrReadFont(h, rec->offset, rec->iTTC);
			break;
		case src_TrueType:
			ttrReadFont(h, rec->offset, rec->iTTC);
			break;
		case src_SVG:
			svrReadFont(h, rec->offset);
			break;
		case src_UFO:
            ufoReadFont(h, rec->offset);
			break;
			}
		}

	h->arg.i = NULL;
	h->flags |= DONE_FILE;
	}

/* Process multi-file set. Return index of last used arg. */
static int doMultiFileSet(txCtx h, int argc, char *argv[], int i)
	{
	int filecnt = 0;

	h->dst.begset(h);
	for (; i < argc; i++)
		switch (getOptionIndex(argv[i]))
			{
		case opt_None:
			doFile(h, argv[i]);
			filecnt++;
			break;
		case opt_sd:
			if (++i == argc)
				fatal(h, "no argument for option (-sd)");
			h->file.sd = argv[i];
			break;
		case opt_sr:
			if (++i == argc)
				fatal(h, "no argument for option (-sr)");
			h->file.sr = argv[i];
			break;
		case opt_dd:
			if (++i == argc)
				fatal(h, "no argument for option (-dd)");
			h->file.dd = argv[i];
			break;
		default:
			goto finish;
			}

 finish:
	if (filecnt == 0)
		fatal(h, "empty list (-f)");

	h->dst.endset(h);
	return i - 1;
	}

/* Process single file set. */
static void doSingleFileSet(txCtx h, char *srcname)
	{
	h->dst.begset(h);
	doFile(h, srcname);
	h->dst.endset(h);
	}

/* Process auto-file set. Return index of last used arg. */
static int doAutoFileSet(txCtx h, int argc, char *argv[], int i)
	{
	int filecnt = 0;

	for (; i < argc; i++)
		switch (getOptionIndex(argv[i]))
			{
		case opt_None:
			doSingleFileSet(h, argv[i]);
			filecnt++;
			break;
		case opt_sd:
			if (++i == argc)
				fatal(h, "no argument for option (-sd)");
			h->file.sd = argv[i];
			break;
		case opt_sr:
			if (++i == argc)
				fatal(h, "no argument for option (-sr)");
			h->file.sr = argv[i];
			break;
		case opt_dd:
			if (++i == argc)
				fatal(h, "no argument for option (-dd)");
			h->file.dd = argv[i];
			break;
		default:
			goto finish;
			}

 finish:
	if (filecnt == 0)
		fatal(h, "empty list (-a/-A)");

	return i - 1;
	}

/* Parse argument list. */
static void parseArgs(txCtx h, int argc, char *argv[])
	{
	int i;
	char *arg;

	h->t1r.flags = 0; /* I initialize these here,as I need to set the std Encoding flags before calling setMode. */
	h->cfr.flags = 0;
	h->cfw.flags = 0;
	h->dcf.flags = DCF_AllTables|DCF_BreakFlowed;
	h->dcf.level = 5;
	h->svr.flags = 0;
	h->ufr.flags = 0;
	h->ufow.flags = 0;
    h->t1w.options = 0;
	
	for (i = 0; i < argc; i++)
		{
		int argsleft = argc - i - 1;
		arg = argv[i];
		switch (getOptionIndex(arg))
			{
		case opt_None:
			/* Not option, assume filename */
			if (argsleft > 0)
				{
				char *dstname = argv[i + 1];
				if (getOptionIndex(dstname) == opt_None)
					{
					if (argsleft >1 && getOptionIndex(argv[i + 2]) == opt_None)
						fatal(h, "too many file args [%s]", argv[i + 2]);
					dstFileSetName(h, dstname);
					i++;	/* Consume arg */
					}
				}
			doSingleFileSet(h, arg);
			break;
		case opt_dump:			/* mode selection options */
			setMode(h, mode_dump);
			break;
		case opt_ps:
			setMode(h, mode_ps);
			break;
		case opt_afm:
			setMode(h, mode_afm);
			break;
		case opt_path:
			setMode(h, mode_path);
			break;
        case opt_cff:
            setMode(h, mode_cff);
            break;
        case opt_cff2:
            h->cfw.flags |= CFW_WRITE_CFF2;
            setMode(h, mode_cff);
            break;
		case opt_cef:
			setMode(h, mode_cef);
			break;
		case opt_cefsvg:
			if (h->mode != mode_cef)
				goto wrongmode;
			h->arg.cef.flags |= CEF_WRITE_SVG;
			break;
		case opt_pdf:
			setMode(h, mode_pdf);
			break;
		case opt_mtx:
			setMode(h, mode_mtx);
			break;
		case opt_t1:
			setMode(h, mode_t1);
			break;
        case opt_svg:
            setMode(h, mode_svg);
            break;
        case opt_ufo:
            setMode(h, mode_ufow);
            break;
		case opt_bc:
            goto bc_gone;
			break;
		case opt_dcf:
			setMode(h, mode_dcf);
			break;
        case opt_altLayer:
            h->ufr.altLayerDir = argv[++i];
            break;
		case opt_l:
			switch (h->mode)
				{
			case mode_t1:
				h->t1w.flags &= ~T1W_ENCODE_MASK;
				h->t1w.flags |= T1W_ENCODE_ASCII;
				break;
			case mode_ps:
				h->abf.draw.flags |= ABF_NO_LABELS;
				break;
			default:
				goto wrongmode;
				}
			break;
		case opt_0:				/* dump/ps/path mode options */
			switch (h->mode)
				{
			case mode_dump:
				h->abf.dump.level = 0;
				break;
			case mode_ps:
				h->abf.draw.level = 0;
				break;
			case mode_path:
				h->arg.path.level = 0;
				break;
			case mode_mtx:
				h->mtx.level = 0;
				break;
			case mode_t1:
				h->t1w.flags &= ~T1W_TYPE_MASK;
				h->t1w.flags |= T1W_TYPE_HOST;
				break;
			case mode_dcf:
				h->dcf.level = 0;
				break;
			default:
				goto wrongmode;
				}
			break;
		case opt_1:
			switch (h->mode)
				{
			case mode_dump:
				h->abf.dump.level = 1;
				break;
			case mode_ps:
				h->abf.draw.level = 1;
				break;
			case mode_path:
				h->arg.path.level = 1;
				break;
			case mode_pdf:
				h->pdw.level = 1;
				break;
			case mode_mtx:
				h->mtx.level = 1;
				break;
			case mode_t1:
				h->t1w.flags &= ~T1W_TYPE_MASK;
				h->t1w.flags |= T1W_TYPE_BASE;
				break;
			case mode_dcf:
				h->dcf.level = 1;
				break;
			default:
				goto wrongmode;
				}
			break;
		case opt_2:
			switch (h->mode)
				{
			case mode_dump:
				h->abf.dump.level = 2;
				break;
			case mode_pdf:
				fatal(h, "unimplemented option (-2) for mode (-pdf)");
				h->pdw.level = 2;
				break;
			case mode_mtx:
				h->mtx.level = 2;
				break;
			case mode_t1:
				h->t1w.flags &= ~T1W_TYPE_MASK;
				h->t1w.flags |= T1W_TYPE_ADDN;
				break;
			default:
				goto wrongmode;
				}
			break;
		case opt_3:				/* dump mode options */
			switch (h->mode)
				{
			case mode_dump:
				h->abf.dump.level = 3;
				break;
			case mode_mtx:
				h->mtx.level = 3;
				break;
			default:
				goto wrongmode;
				}
			break;
		case opt_4:
			if (h->mode == mode_dump)
				h->abf.dump.level = 4;
			else
				goto wrongmode;
			break;
		case opt_5:
			switch (h->mode)
				{
			case mode_dump:
				h->abf.dump.level = 5;
				break;
			case mode_dcf:
				h->dcf.level = 5;
				break;
			default:
				goto wrongmode;
				}
			break;
		case opt_6:
			switch (h->mode)
				{
			case mode_dump:
				h->abf.dump.level = 6;
				break;
			default:
				goto wrongmode;
				}
			break;
		case opt_n:
            h->flags |= PATH_SUPRESS_HINTS;
            /* Setting the hint callbacks to NULL works for the most common case where the
             callbacks have already been assigned by setMode. Hwoever, in a number of cases, the call backs
             are assigned later, within beginFont. This, we need the flag, so we can do the right thing there.*/
            switch (h->mode)
            {
                case mode_ps:
                case mode_t1:
                case mode_cff:
                case mode_cef:
                case mode_svg:
                case mode_ufow:
                case mode_dump:
                    h->cb.glyph.stem = NULL;
                    h->cb.glyph.flex = NULL;
                    break;
                default:
                    goto wrongmode;
            }
			break;
      case opt_no_futile:
          switch (h->mode)
          {
              case mode_cff:
                  h->cfw.flags |= CFW_NO_FUTILE_SUBRS;
                  break;
              default:
                  goto wrongmode;
          }
          break;
        case opt_no_opt:
            switch (h->mode)
            {
                case mode_cff:
                    h->cfw.flags |= CFW_NO_OPTIMIZATION;
                    break;
                default:
                    goto wrongmode;
            }
            break;
		case opt__E:
			switch (h->mode)
				{
			case mode_cff:
				h->cfw.flags |= CFW_EMBED_OPT;
				break;
			case mode_t1:
				h->t1w.options |= T1W_WAS_EMBEDDED;
				break;
			default:
				goto wrongmode;
				}
			break;
		case opt_E:
			switch (h->mode)
				{
			case mode_cff:
				h->cfw.flags &= ~CFW_EMBED_OPT;
				break;
			case mode_t1:
				h->t1w.options &= ~T1W_WAS_EMBEDDED;
				break;
			default:
				goto wrongmode;
				}
			break;
		case opt__F:			/* cff mode options */
			if (h->mode != mode_cff)
				goto wrongmode;
			h->cfw.flags &= ~CFW_NO_FAMILY_OPT;
			break;
		case opt__O:
			if (h->mode != mode_cff)
				goto wrongmode;
			h->cfw.flags |= CFW_ROM_OPT;
			break;
		case opt_O:
			if (h->mode != mode_cff)
				goto wrongmode;
			h->cfw.flags &= ~CFW_ROM_OPT;
			break;
		case opt__S:
			switch (h->mode)
				{
			case mode_cff:
				h->cfw.flags |= CFW_SUBRIZE;
				break;
			case mode_t1:
				h->t1w.flags &= ~T1W_OTHERSUBRS_MASK;
				h->t1w.flags |= T1W_OTHERSUBRS_PROCSET;
				break;
			default:
				goto wrongmode;
				}
			break;
		case opt_S:
			switch (h->mode)
				{
			case mode_cff:
				h->cfw.flags &= ~CFW_SUBRIZE;
				break;
			case mode_t1:
				h->t1w.flags &= ~T1W_OTHERSUBRS_MASK;
				h->t1w.flags |= T1W_OTHERSUBRS_PRIVATE;
				break;
			default:
				goto wrongmode;
				}
			break;
		case opt__T:
			switch (h->mode)
				{
			case mode_cff:
				h->cfw.flags &= ~(CFW_NO_FAMILY_OPT|CFW_ENABLE_CMP_TEST);
				break;
			case mode_t1:
				h->t1w.flags &= ~T1W_ENABLE_CMP_TEST;
				break;
			default:
				goto wrongmode;
				}
			break;
        case opt_V:
			switch (h->mode)
				{
			case mode_cff:
			case mode_t1:
				h->flags &= ~PATH_REMOVE_OVERLAP;
				break;
			default:
				goto wrongmode;
				}
			break;
        case opt__V:
			switch (h->mode)
				{
			case mode_cff:
			case mode_t1:
				h->flags |= PATH_REMOVE_OVERLAP;
				break;
			default:
				goto wrongmode;
				}
			break;
		case opt_Z:
			/* Although CFW_NO_DEP_OPS is defined in cffwrite.h,
			* it is not used anywhere.
			*/
			/*
			if (h->mode != mode_cff)
				goto wrongmode;
			h->cfw.flags |= CFW_NO_DEP_OPS;
			*/
			h->t1r.flags |= T1R_UPDATE_OPS;
			h->cfr.flags |= CFR_UPDATE_OPS;
			break;
		case opt__Z:
			h->t1r.flags  &= ~T1R_UPDATE_OPS;
			h->cfr.flags  &= ~CFR_UPDATE_OPS;
			if (h->mode != mode_cff)
				goto wrongmode;
			h->cfw.flags &= ~CFW_NO_DEP_OPS;
			break;
		case opt__d:
			if (h->mode != mode_cff)
				goto wrongmode;
			h->cfw.flags |= CFW_WARN_DUP_HINTSUBS;
			break;
		case opt_d:
			switch (h->mode)
				{
			case mode_dump:
				h->t1r.flags |= T1R_UPDATE_OPS;
				h->cfr.flags |= CFR_UPDATE_OPS;
				break;
			case mode_ps:
				h->abf.draw.flags |= ABF_DUPLEX_PRINT;
				break;
			case mode_cff:
				h->cfw.flags &= ~CFW_WARN_DUP_HINTSUBS;
				break;
			default:
				goto wrongmode;
				}
			break;
		case opt_q:			/* t1 mode options */
			if (h->mode != mode_t1)
				goto wrongmode;
			else if (h->t1w.options & T1W_REFORMAT)
				goto t1clash;
			h->t1w.options |= T1W_NO_UID;
			break;
		case opt__q:
			if (h->mode != mode_t1)
				goto wrongmode;
			else if (h->t1w.options & T1W_REFORMAT)
				goto t1clash;
			h->t1w.options &= ~T1W_NO_UID;
			break;
		case opt_w:
			if (h->mode != mode_t1)
				goto wrongmode;
			else if (h->t1w.options & T1W_REFORMAT)
				goto t1clash;
			h->t1w.flags &= ~T1W_WIDTHS_ONLY;
			break;
		case opt__w:
			if (h->mode != mode_t1)
				goto wrongmode;
			else if (h->t1w.options & T1W_REFORMAT)
				goto t1clash;
			h->t1w.flags |= T1W_WIDTHS_ONLY;
			break;
		case opt_lf:
			if ((h->mode == mode_svg) ||
				((h->mode == mode_cef) && (h->arg.cef.flags & CEF_WRITE_SVG)))
				{
				h->svw.flags &= ~SVW_NEWLINE_MASK;
				h->svw.flags |= SVW_NEWLINE_UNIX;
				}
			else if (h->mode == mode_t1)
				{
				if (h->t1w.options & T1W_REFORMAT)
					goto t1clash;
				h->t1w.flags &= ~T1W_NEWLINE_MASK;
				h->t1w.flags |= T1W_NEWLINE_UNIX;
				}
			else
				goto wrongmode;
			break;
		case opt_cr:
			if ((h->mode == mode_svg) ||
				((h->mode == mode_cef) && (h->arg.cef.flags & CEF_WRITE_SVG)))
				{
				h->svw.flags &= ~SVW_NEWLINE_MASK;
				h->svw.flags |= SVW_NEWLINE_MAC;
				}
			else if (h->mode == mode_t1)
				{
				if (h->t1w.options & T1W_REFORMAT)
					goto t1clash;
				h->t1w.flags &= ~T1W_NEWLINE_MASK;
				h->t1w.flags |= T1W_NEWLINE_MAC;
				}
			else
				goto wrongmode;
			break;
		case opt_crlf:
			if ((h->mode == mode_svg) ||
				((h->mode == mode_cef) && (h->arg.cef.flags & CEF_WRITE_SVG)))
				{
				h->svw.flags &= ~SVW_NEWLINE_MASK;
				h->svw.flags |= SVW_NEWLINE_WIN;
				}
			else if (h->mode == mode_t1)
				{
				if (h->t1w.options & T1W_REFORMAT)
					goto t1clash;
				h->t1w.flags &= ~T1W_NEWLINE_MASK;
				h->t1w.flags |= T1W_NEWLINE_WIN;
				}
			else
				goto wrongmode;
			break;
		case opt_decid:
			if (h->mode != mode_t1)
				goto wrongmode;
			else if (h->t1w.options & T1W_REFORMAT)
				goto t1clash;
			h->t1w.options |= T1W_DECID;
			break;
		case opt_usefd:
			if (h->mode != mode_t1)
				goto wrongmode;
			else if (!argsleft)
				goto noarg;
			else
				{
				char *p;
				h->t1w.fd = strtol(argv[++i], &p, 0);
				if (*p != '\0' || h->t1w.fd < 0)
					goto badarg;
				}
			h->t1w.options |= T1W_USEFD;
			break;
		case opt_pfb:
			if (h->mode != mode_t1)
				goto wrongmode;
			else if (h->t1w.options & T1W_REFORMAT)
				goto t1clash;
			h->t1w.flags = (T1W_TYPE_HOST|
							T1W_ENCODE_BINARY|
							T1W_OTHERSUBRS_PRIVATE|
							T1W_NEWLINE_WIN);
			h->t1w.lenIV = 4;
			h->t1w.options |= T1W_REFORMAT;
			break;
		case opt_LWFN:
			if (h->mode != mode_t1)
				goto wrongmode;
			else if (h->t1w.options & T1W_REFORMAT)
				goto t1clash;
			h->t1w.flags = (T1W_TYPE_HOST|
							T1W_ENCODE_BINARY|
							T1W_OTHERSUBRS_PRIVATE|
							T1W_NEWLINE_MAC);
			h->t1w.lenIV = 4;
			h->t1w.options |= T1W_REFORMAT;
			break;
		case opt_z:				/* bc mode options */
            goto bc_gone;
			break;
		case opt_sha1:
            goto bc_gone;
			break;
		case opt_cmp:
            goto bc_gone;
			break;
		case opt_cube2:
			h->cfr.flags |= CFR_CUBE_RND;
			h->cfw.flags |= CFW_CUBE_RND;
		case opt_cube:
			h->t1r.flags |= T1R_IS_CUBE;
			h->cfr.flags |= CFR_IS_CUBE;
			h->t1w.flags |= T1W_IS_CUBE;
			h->cfw.flags |= CFW_IS_CUBE;
			switch (h->mode)
				{
			case mode_t1:
				h->t1w.flags |= T1W_IS_CUBE;
				break;
			case mode_cff:
				h->cfw.flags |= CFW_IS_CUBE;
				break;
			case mode_bc:
                goto bc_gone;
				break;
			case mode_dcf:
				h->dcf.flags |= DCF_IS_CUBE;
				break;
			case mode_pdf:
				h->dcf.flags |= DCF_IS_CUBE;
				h->t1r.flags |= T1R_FLATTEN_CUBE;
				h->cfr.flags |= CFR_FLATTEN_CUBE;
				break;
				}
			break;
		case opt_flatten_cube2:
			h->cfr.flags |= CFR_CUBE_RND;
			h->cfw.flags |= CFW_CUBE_RND;
		case opt_flatten_cube:
			h->t1r.flags |= T1R_IS_CUBE;
			h->cfr.flags |= CFR_IS_CUBE;
			h->t1r.flags |= T1R_FLATTEN_CUBE;
			h->cfr.flags |= CFR_FLATTEN_CUBE;
			switch (h->mode)
				{
			case mode_dcf:
				goto wrongmode;
				break;
			default:
				break;
				}
				break;
		case opt_c:
			switch (h->mode)
				{
			case mode_t1:
				h->t1w.flags &= ~T1W_ENCODE_MASK;
				h->t1w.flags |= T1W_ENCODE_ASCII85;
				break;
			case mode_bc:
                goto bc_gone;
				break;
			default:
 				goto wrongmode;
				}
			break;
		case opt_F:					/* Shared options */
			switch (h->mode)
				{
			case mode_cef:
				if (!argsleft)
					goto noarg;
				h->arg.cef.F = argv[++i];
				break;
			case mode_cff:
				h->cfw.flags |= CFW_NO_FAMILY_OPT;
				break;
			default:
				goto wrongmode;
				}
			break;
		case opt_T:
			switch (h->mode)
				{
			case mode_dcf:
				if (!argsleft)
					goto noarg;
				dcf_ParseTableArg(h, argv[++i]);
				break;
			case mode_cff:
				h->cfw.flags |= CFW_NO_FAMILY_OPT|CFW_ENABLE_CMP_TEST;
				break;
			case mode_t1:
				h->t1w.flags |= T1W_ENABLE_CMP_TEST;
				break;
			default:
				goto wrongmode;
				}
			break;
		case opt__b:
			if (h->mode != mode_cff)
				goto wrongmode;
			h->cfw.flags |= CFW_PRESERVE_GLYPH_ORDER;
			break;
		case opt_b:
			switch (h->mode)
				{
			case mode_t1:
				h->t1w.flags &= ~T1W_ENCODE_MASK;
				h->t1w.flags |= T1W_ENCODE_BINARY;
				break;
			case mode_cff:
				h->cfw.flags &= ~CFW_PRESERVE_GLYPH_ORDER;
				break;
			case mode_dcf:
				h->dcf.flags &= ~DCF_BreakFlowed;
				break;
			default:
				goto wrongmode;
				}
			break;
		case opt_e:
			switch (h->mode)
				{
			case mode_ps:
				h->abf.draw.flags |= ABF_SHOW_BY_ENC;
				break;
			case mode_t1:
				if (h->t1w.options & T1W_REFORMAT)
					goto t1clash;
				else if (!argsleft)
					goto noarg;
				else
					{
					char *p;
					h->t1w.lenIV = (int)strtol(argv[++i], &p, 0);
					if (*p != '\0')
						goto badarg;
					switch (h->t1w.lenIV)
						{
					case -1:
					case 0:
					case 1:
					case 4:
						break;
					default:
						goto badarg;
						}
					}
				break;
			case mode_bc:
                goto bc_gone;
				break;
			default:
				goto wrongmode;
				}
			break;
		case opt_gx:
			if ((h->flags & SUBSET_OPT) || (h->flags & SUBSET__EXCLUDE_OPT))
				goto subsetclash;
			h->flags |= SUBSET__EXCLUDE_OPT;
		case opt_g:
			if (!argsleft)
				goto noarg;
			else
				{
				char *p;
				
				if ( (h->arg.g.cnt > 0) && ((h->flags & SUBSET_OPT) || (h->flags & SUBSET__EXCLUDE_OPT)))
					goto subsetclash;

				/* Convert comma-terminated substrings to null-terminated*/
				h->arg.g.cnt = 1;
				h->arg.g.substrs = argv[++i];
				for (p = strchr(h->arg.g.substrs, ','); 
					 p != NULL; 
					 p = strchr(p, ','))
					{
					*p++ = '\0';
					h->arg.g.cnt++;
					}
				}
			h->flags |= SUBSET_OPT;
			break;
		case opt_gn0:
			if ((h->mode == mode_svg) ||
				((h->mode == mode_cef) && (h->arg.cef.flags & CEF_WRITE_SVG)))
				{
				h->svw.flags &= ~SVW_GLYPHNAMES_MASK;
				h->svw.flags |= SVW_GLYPHNAMES_NONE;
				}
			else
				goto wrongmode;
			break;
		case opt_gn1:
			if ((h->mode == mode_svg) ||
				((h->mode == mode_cef) && (h->arg.cef.flags & CEF_WRITE_SVG)))
				{
				h->svw.flags &= ~SVW_GLYPHNAMES_MASK;
				h->svw.flags |= SVW_GLYPHNAMES_NONASCII;
				}
			else
				goto wrongmode;
			break;
		case opt_gn2:
			if ((h->mode == mode_svg) ||
				((h->mode == mode_cef) && (h->arg.cef.flags & CEF_WRITE_SVG)))
				{
				h->svw.flags &= ~SVW_GLYPHNAMES_MASK;
				h->svw.flags |= SVW_GLYPHNAMES_ALL;
				}
			else
				goto wrongmode;
			break;
		case opt_abs:
			if ((h->mode == mode_svg) ||
				((h->mode == mode_cef) && (h->arg.cef.flags & CEF_WRITE_SVG)))
				{
				h->svw.flags |= SVW_ABSOLUTE;
				}
			else
				goto wrongmode;
			break;
		case opt_sa:
			if ((h->mode == mode_svg) ||
				((h->mode == mode_cef) && (h->arg.cef.flags & CEF_WRITE_SVG)))
				h->svw.flags |= SVW_STANDALONE;
			else
				goto wrongmode;
			break;
		case opt_N:
			h->flags |= SHOW_NAMES;
			break;
		case opt_p:
			if (!argsleft)
				goto noarg;
			else if (h->flags & SUBSET_OPT)
				goto subsetclash;
			h->arg.p = argv[++i];
			srand(0);
			h->flags |= SUBSET_OPT;
			break;
    case opt_pg:
      h->flags |= PRESERVE_GID;
      break;
		case opt_P:
			if (!argsleft)
				goto noarg;
			else if (h->flags & SUBSET_OPT)
				goto subsetclash;
			h->arg.P = argv[++i];
			seedtime();
			h->flags |= SUBSET_OPT;
			break;
		case opt_U:
			if (!argsleft)
				goto noarg;
			h->arg.U = argv[++i];
			break;

		case opt_UNC:
			h->flags |= NO_UDV_CLAMPING;
			break;
			
        case opt_fdx:
            if ((h->flags & SUBSET_OPT) || (h->flags & SUBSET__EXCLUDE_OPT))
                goto subsetclash;
            h->flags |= SUBSET__EXCLUDE_OPT;
        case opt_fd:
			if (!argsleft)
				goto noarg;
            else if ( (h->arg.g.cnt > 0) && ((h->flags & SUBSET_OPT) || (h->flags & SUBSET__EXCLUDE_OPT)))
                        goto subsetclash;
			else
				{
                    /* Convert comma-terminated substrings to null-terminated*/
                    char *p;
                    h->arg.g.cnt = 1;
                    h->arg.g.substrs = argv[++i];
                    for (p = strchr(h->arg.g.substrs, ',');
                         p != NULL;
                         p = strchr(p, ','))
					{
                        *p++ = '\0';
                        h->arg.g.cnt++;
					}
				}
			h->flags |= SUBSET_OPT;
            // Parse FD argument.
            parseFDSubset(h);
			break;
		case opt_i:
			if (!argsleft)
				goto noarg;
			h->arg.i = argv[++i];
			break;
		case opt_X:
			h->ttr.flags |= TTR_BOTH_PATHS;
			break;
		case opt_x:
			h->ttr.flags |= TTR_EXACT_PATH;
			break;
		case opt_o:				/* file options */
			if (!argsleft)
				goto noarg;
			dstFileSetName(h, argv[++i]);
			break;
		case opt_f:
			if (!argsleft)
				goto noarg;
			i = doMultiFileSet(h, argc, argv, i + 1);
			break;
		case opt_a:
			if (!argsleft)
				goto noarg;
			h->flags |= AUTO_FILE_FROM_FILE;
			i = doAutoFileSet(h, argc, argv, i + 1);
			h->flags &= ~AUTO_FILE_FROM_FILE;
			break;
		case opt_A:
			if (!argsleft)
				goto noarg;
			h->flags |= AUTO_FILE_FROM_FONT;
			i = doAutoFileSet(h, argc, argv, i + 1);
			h->flags &= ~AUTO_FILE_FROM_FONT;
			break;			
		case opt_dd:
			if (!argsleft)
				goto noarg;
			h->file.dd = argv[++i];
			break;
		case opt_sd:
			if (!argsleft)
				goto noarg;
			h->file.sd = argv[++i];
			break;
		case opt_sr:
			if (!argsleft)
				goto noarg;
			h->file.sr = argv[++i];
			break;
		case opt_std:
			h->t1w.flags |= T1W_FORCE_STD_ENCODING;
			h->cfw.flags |= CFW_FORCE_STD_ENCODING;
		case opt_r:
			h->flags |= DUMP_RES;
			break;
		case opt_R:
			h->flags |= DUMP_ASD;
			break;
		case opt_s:
			if (h->script.buf != NULL)
				fatal(h, "nested scripts not allowed (-s)");
			else
				fatal(h, "option must be last (-s)");
		case opt_t:
			h->t1r.flags |= T1R_DUMP_TOKENS;
			break;
		case opt_m:				/* Memory failure simulator */
			if (!argsleft)
				goto noarg;
			else
				{
				char *p = argv[++i];
				char *q;
				long cnt = strtol(p, &q, 0);
				if (*q != '\0')
					goto badarg;
				else if (*p == '-')
					/* Fail on specified call */
					h->failmem.iFail = -cnt;
				else if (cnt == 0)
					/* Report number of calls */
					h->failmem.iFail = FAIL_REPORT;
				else
					{
					/* Fail on random call */
					seedtime();
					h->failmem.iFail = randrange(cnt - 1);
					}
				}
			break;
        case opt_maxs:				/* set max number subrs. */
            if (!argsleft)
                goto noarg;
            else
            {
                char *p;
                char *q;
                p = argv[++i];
                h->cfw.maxNumSubrs = strtol(p, &q, 0);
                if (*q != '\0')
                    goto badarg;
            }
            break;
		case opt_u:
			usage(h);
		case opt_h:
		case opt_h1:
		case opt_h2:
		case opt_h3:
			help(h);
		case opt_v:
			printVersions(h);
		case opt_y:
			h->flags |= EVERY_FONT;
			break;
			}
		}

	if (!(h->flags & DONE_FILE))
		doSingleFileSet(h, "-");
	return;

 wrongmode:
	fatal(h, "wrong mode (%s) for option (%s)", h->modename, arg);
 noarg:
	fatal(h, "no argument for option (%s)", arg);
 badarg:
	fatal(h, "bad arg (%s)", arg);
 subsetclash:
	fatal(h, "options -g, -gx, -p, -P, or -fd are mutually exclusive");
 t1clash:
	fatal(h, "options -pfb or -LWFN may not be used with other options");
 bc_gone:
        fatal(h, "options -bc is no longer supported.");
	}

/* Return tail component of path. */
static char *tail(char *path)
	{
	char *p = strrchr(path, '/');
	if (p == NULL)
		p = strrchr(path, '\\');
	return (p == NULL)? path: p + 1;
	}

/* Initialize local subr info element. */
static void initLocal(void *ctx, long cnt, SubrInfo *info)
	{
	txCtx h = ctx;
	while (cnt--)
		{
		dnaINIT(h->ctx.dna, info->stemcnt, 300, 2000);
		info++;
		}
	}

/* Initialize context. */
static void txNew(txCtx h, char *progname)
	{
	ctlMemoryCallbacks cb;

	h->progname = progname;
	h->flags = 0;
	h->script.buf = NULL;

	h->arg.p = NULL;
	h->arg.P = NULL;
	h->arg.U = NULL;
	h->arg.i = NULL;
	h->arg.g.cnt = 0;
	h->arg.path.level = 0;

	h->src.print_file = 0;
	h->t1r.ctx = NULL;
	h->cfr.ctx = NULL;
	h->ttr.ctx = NULL;
	h->ttr.flags = 0;
    h->cfw.ctx = NULL;
    h->cfw.maxNumSubrs = 0; /* 0 is translated to the MAX_NUMBER_SUBRS defined in the cffWrite module. */
	h->cef.ctx = NULL;
	h->abf.ctx = NULL;
	h->pdw.ctx = NULL;
	h->t1w.ctx = NULL;
    h->svw.ctx = NULL;
    h->svw.flags = 0;
    h->svr.ctx = NULL;
    h->svr.flags = 0;
    h->ufr.ctx = NULL;
    h->ufr.flags = 0;
    h->ufow.ctx = NULL;
    h->ufow.flags = 0;
    h->ufr.altLayerDir = NULL;
	h->ctx.sfr = NULL;

	memInit(h);	
	stmInit(h);

	/* Initialize dynarr library */
	cb.ctx 		= h;
	cb.manage 	= safeManage;
	h->ctx.dna	= dnaNew(&cb, DNA_CHECK_ARGS);
	if (h->ctx.dna == NULL)
		fatal(h, "can't init dynarr lib");

	h->failmem.iCall = 0;	/* Reset call index */

	dnaINIT(h->ctx.dna, h->src.glyphs, 256, 768);
	dnaINIT(h->ctx.dna, h->src.exclude, 256, 768);
    dnaINIT(h->ctx.dna, h->src.widths, 256, 768);
    dnaINIT(h->ctx.dna, h->src.streamStack, 10, 10);
	dnaINIT(h->ctx.dna, h->fonts, 1, 10);
	dnaINIT(h->ctx.dna, h->subset.glyphs, 256, 768);
	dnaINIT(h->ctx.dna, h->subset.args, 250, 500);
	dnaINIT(h->ctx.dna, h->res.map, 30, 30);
	dnaINIT(h->ctx.dna, h->res.names, 50, 100);
	dnaINIT(h->ctx.dna, h->asd.entries, 10, 10);
	dnaINIT(h->ctx.dna, h->script.args, 200, 3000);
	dnaINIT(h->ctx.dna, h->cef.subset, 256, 768);
	dnaINIT(h->ctx.dna, h->cef.gnames, 256, 768);
	dnaINIT(h->ctx.dna, h->cef.lookup, 256, 768);
	dnaINIT(h->ctx.dna, h->t1w.gnames, 2000, 80000);
	dnaINIT(h->ctx.dna, h->dcf.global.stemcnt, 300, 2000);
    dnaINIT(h->ctx.dna, h->dcf.local, 1, 15);
    dnaINIT(h->ctx.dna, h->dcf.varRegionInfo, 1, 15);
	h->dcf.local.func = initLocal;
    dnaINIT(h->ctx.dna, h->cmap.encoding, 1, 1);
    dnaINIT(h->ctx.dna, h->fd.fdIndices, 16, 16);
	dnaINIT(h->ctx.dna, h->cmap.segment, 1, 1);
	dnaINIT(h->ctx.dna, h->dcf.glyph, 256, 768);

	setMode(h, mode_dump);

	/* Clear the SEEN_MODE bit after setting the default mode */
	h->flags = 0;
	}

/* Free context. */
static void txFree(txCtx h)
	{
	long i;

	memFree(h, h->script.buf);
	dnaFREE(h->src.glyphs);
	dnaFREE(h->src.exclude);
    dnaFREE(h->src.widths);
    dnaFREE(h->src.streamStack);
	dnaFREE(h->fonts);
	dnaFREE(h->subset.glyphs);
	dnaFREE(h->subset.args);
	dnaFREE(h->res.map);
	dnaFREE(h->res.names);
	dnaFREE(h->asd.entries);
	dnaFREE(h->script.args);
	dnaFREE(h->cef.subset);
	dnaFREE(h->cef.gnames);
	dnaFREE(h->cef.lookup);
	dnaFREE(h->t1w.gnames);
	dnaFREE(h->dcf.global.stemcnt);
	for (i = 0; i < h->dcf.local.size; i++)
		dnaFREE(h->dcf.local.array[i].stemcnt);
    dnaFREE(h->dcf.local);
    dnaFREE(h->dcf.varRegionInfo);
        
	dnaFREE(h->dcf.glyph);
    dnaFREE(h->cmap.encoding);
    dnaFREE(h->fd.fdIndices);
	dnaFREE(h->cmap.segment);
	if (h->t1r.ctx != NULL)
		t1rFree(h->t1r.ctx);
	cfrFree(h->cfr.ctx);
	ttrFree(h->ttr.ctx);
	cfwFree(h->cfw.ctx);
	cefFree(h->cef.ctx);
	pdwFree(h->pdw.ctx);
	t1wFree(h->t1w.ctx);
	svwFree(h->svw.ctx);
	svrFree(h->svr.ctx);
	ufoFree(h->ufr.ctx);
	ufwFree(h->ufow.ctx);
	sfrFree(h->ctx.sfr);

	stmFree(h, &h->src.stm);
	stmFree(h, &h->dst.stm);
	stmFree(h, &h->cef.src);
	stmFree(h, &h->cef.tmp0);
	stmFree(h, &h->cef.tmp1);
	stmFree(h, &h->t1r.tmp);
	stmFree(h, &h->cfw.tmp);
	stmFree(h, &h->t1w.tmp);
	/* Don't close debug streams because they use stderr */

	dnaFree(h->ctx.dna);
	free(h);
	}

/* Main program. */
int CTL_CDECL main(int argc, char *argv[])
	{
	txCtx h;
	char *progname;
#if PLAT_MAC
	argc = ccommand(&argv);
	(void)__reopen(stdin);	/* Change stdin to binary mode */
#endif /* PLAT_MAC */

#if PLAT_WIN
	/* The Microsoft standard C-Library opens stderr in buffered mode in
	   contravention of the C standard. The following code establishes the
	   correct unbuffered mode */
	(void)setvbuf(stderr, NULL, _IONBF, 0);
#endif /* PLAT_WIN */
	
	/* Get program name */
	progname = tail(argv[0]);
	--argc;
	++argv;

	/* Allocate program context */
	h = malloc(sizeof(struct txCtx_));
	if (h == NULL)
		{
		fprintf(stderr, "%s: out of memory\n", progname);
		return EXIT_FAILURE;
		}

	txNew(h, progname);

	if (argc > 1 && getOptionIndex(argv[argc - 2]) == opt_s)
		{
		/* Option list ends with script option */
		int i;

		/* Copy args preceeding -s */
		for (i = 0; i < argc - 2; i++)
			*dnaNEXT(h->script.args) = argv[i];

		/* Add args from script file */
		addArgs(h, argv[argc - 1]);

		parseArgs(h, h->script.args.cnt, h->script.args.array);
		}
	else
		parseArgs(h, argc, argv);

	if (h->failmem.iFail == FAIL_REPORT)
		{
		fflush(stdout);
		fprintf(stderr, "mem_manage() called %ld times in this run.\n",
				h->failmem.iCall);
		}
	txFree(h);

	return 0;
	}<|MERGE_RESOLUTION|>--- conflicted
+++ resolved
@@ -1761,13 +1761,9 @@
              source CFF2 blend args */
             h->cb.glyph.moveVF = NULL;
             h->cb.glyph.lineVF = NULL;
-<<<<<<< HEAD
-			h->cb.glyph.curveVF = NULL;
-			h->cb.glyph.stemVF = NULL;
-=======
+
             h->cb.glyph.curveVF = NULL;
             h->cb.glyph.stemVF = NULL;
->>>>>>> e54d9a49
         }
         
         if (cfwBegFont(h->cfw.ctx, NULL, h->cfw.maxNumSubrs))
