--- conflicted
+++ resolved
@@ -27,7 +27,7 @@
 	jmp_buf env;		/* Termination environment */
 	char *progname;
 	volatile int doingScripting;
-	uint32_t gTag;
+	unsigned long gTag;
 	unsigned long flags;
 	} Global;
 extern Global global;
@@ -78,11 +78,7 @@
 #define	DDLT(l,s,v) DDL(l,(OUTPUTBUFF, s "%c%c%c%c",TAG_ARG(v)))
 #define	DDLV(l,s,v) DDL(l,(OUTPUTBUFF, s "%d.%d (%08x)",VERSION_ARG(v)))
 #define	DDLF(l,s,v) DDL(l,(OUTPUTBUFF, s "%1.3f (%08x)",FIXED_ARG(v)))
-<<<<<<< HEAD
-#define	DDLP(l,s,v) DDL(l,(OUTPUTBUFF, s "{%ul,<%s>}",STR_ARG(v)))
-=======
 #define	DDLP(l,s,v) DDL(l,(OUTPUTBUFF, s "{%lu,<%s>}",STR_ARG(v)))
->>>>>>> 3e043614
 #define	DDLs(l,s,v) DDL(l,(OUTPUTBUFF, s "%hd",(v)))
 #define	DDLu(l,s,v) DDL(l,(OUTPUTBUFF, s "%hu",(v)))
 #define	DDLS(l,s,v) DDL(l,(OUTPUTBUFF, s "%d",(v)))
