--- conflicted
+++ resolved
@@ -266,7 +266,7 @@
 }
 
 
-void cmapRead(Int32N start, Card32 length)
+void cmapRead(LongN start, Card32 length)
 	{
 	IntX i;
 
@@ -426,11 +426,7 @@
 		break;
 	case 9: case 10:
 		{
-<<<<<<< HEAD
-		Byte8 str[32];
-=======
 		Byte8 str[20];
->>>>>>> 3e043614
 		IntX origShift, lsb, rsb, width, tsb, bsb, vwidth, yorig;
 		Byte8 *name = getGlyphName(glyphId, 0);
 		
@@ -931,11 +927,11 @@
 	DL(3, (OUTPUTBUFF, "\n"));
 	}
 
-void cmapDump(IntX level, Int32N start)
-	{
-	IntX i;
-
-	DL(1, (OUTPUTBUFF, "### [cmap] (%08x)\n", start));
+void cmapDump(IntX level, LongN start)
+	{
+	IntX i;
+
+	DL(1, (OUTPUTBUFF, "### [cmap] (%08lx)\n", start));
 
 	switch (level)
 		{
