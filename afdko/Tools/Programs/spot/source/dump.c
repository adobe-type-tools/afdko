/* Copyright 2014 Adobe Systems Incorporated (http://www.adobe.com/). All Rights Reserved.
This software is licensed as OpenSource, under the Apache License, Version 2.0. This license is available at: http://opensource.org/licenses/Apache-2.0. *//***********************************************************************
 * SCCS Id:    @(#)dump.c	1.2
 * Changed:    8/13/98 16:17:46
 ***********************************************************************/

#include "dump.h"
#include "txops.h"
#define ARRAY_LEN(t) (sizeof(t)/sizeof((t)[0]))



void dump_csDump (Int32 length, Card8 *strng, Int32 nMasters)
	{
	static const char *opname[32] =
		{
		/*  0 */ "reserved0",
		/*  1 */ "hstem",
		/*  2 */ "compose",
		/*  3 */ "vstem",
		/*  4 */ "vmoveto",
		/*  5 */ "rlineto",
		/*  6 */ "hlineto",
		/*  7 */ "vlineto",
		/*  8 */ "rrcurveto",
		/*  9 */ "closepath",
		/* 10 */ "callsubr",
		/* 11 */ "return",
		/* 12 */ "escape",
		/* 13 */ "hsbw",
		/* 14 */ "endchar",
		/* 15 */ "moveto",
		/* 16 */ "blend",
		/* 17 */ "curveto",
		/* 18 */ "hstemhm",
		/* 19 */ "hintmask",
		/* 20 */ "cntrmask",
		/* 21 */ "rmoveto",
		/* 22 */ "hmoveto",
		/* 23 */ "vstemhm",
		/* 24 */ "rcurveline",
		/* 25 */ "rlinecurve",
		/* 26 */ "vvcurveto",
		/* 27 */ "hhcurveto",
		/* 28 */ "shortint",
		/* 29 */ "callgsubr",
		/* 30 */ "vhcurveto",
		/* 31 */ "hvcurveto",
		};
	static const char *escopname[] =
		{
		/*  0 */ "dotsection",
		/*  1 */ "vstem3",
		/*  2 */ "hstem3",
		/*  3 */ "and",
		/*  4 */ "or",
		/*  5 */ "not",
		/*  6 */ "seac",
		/*  7 */ "sbw",
		/*  8 */ "store",
		/*  9 */ "abs",
		/* 10 */ "add",
		/* 11 */ "sub",
		/* 12 */ "div",
		/* 13 */ "load",
		/* 14 */ "neg",
		/* 15 */ "eq",
		/* 16 */ "callother",
		/* 17 */ "pop",
		/* 18 */ "drop",
		/* 19 */ "setvw",
		/* 20 */ "put",
		/* 21 */ "get",
		/* 22 */ "ifelse",
		/* 23 */ "random",
		/* 24 */ "mul",
		/* 25 */ "div2",
		/* 26 */ "sqrt",
		/* 27 */ "dup",
		/* 28 */ "exch",
		/* 29 */ "index",
		/* 30 */ "roll",
		/* 31 */ "reservedESC31",
		/* 32 */ "reservedESC32",
		/* 33 */ "setcurrentpt",
		/* 34 */ "hflex",
		/* 35 */ "flex",
		/* 36 */ "hflex1",
		/* 37 */ "flex1",
		/* 38 */ "cntron",
		};
	Int32 single = 0;
	Int32 stems = 0;
	Int32 args = 0;
	Int32 i = 0;

	while (i < length)
		{
		IntX op = strng[i];
		switch (op)
			{
		case tx_return:
		case tx_endchar:
			fprintf(OUTPUTBUFF,  "%s ", opname[op]); 
			return;
			break;

		case tx_reserved0:
		case tx_compose:
		case tx_vmoveto:
		case tx_rlineto:
		case tx_hlineto:
		case tx_vlineto:
		case tx_rrcurveto:
		case t1_closepath:
		case tx_callsubr:
		case t1_hsbw:
		case t1_moveto:
		case t1_curveto:
		case tx_rmoveto:
		case tx_hmoveto:
		case t2_rcurveline:
		case t2_rlinecurve:
		case t2_vvcurveto:
		case t2_hhcurveto:
		case t2_callgsubr:
		case tx_vhcurveto:
		case tx_hvcurveto:
			fprintf(OUTPUTBUFF,  "%s ", opname[op]); 
			args = 0;
			i++;
			break;
		case tx_hstem:
		case tx_vstem:
		case t2_hstemhm:
		case t2_vstemhm:
			fprintf(OUTPUTBUFF,  "%s ", opname[op]);
			stems += args / 2;
			args = 0;
			i++;
			break;
		case t2_hintmask:
		case t2_cntrmask:
			{
			Int32 bytes;
			if (args > 0)
				stems += args / 2;
			bytes = (stems + 7) / 8;
			fprintf(OUTPUTBUFF,  "%s[", opname[op]); 
			i++;
			while (bytes--)
			{
				fprintf(OUTPUTBUFF,  "%02x", strng[i++]); 
			}
			fprintf(OUTPUTBUFF,  "] "); 
			args = 0;
			break;
			}
		case tx_escape:
			{
			/* Process escaped operator */
			CardX escop = strng[i + 1];
			if (escop > ARRAY_LEN(escopname) - 1)
			  fprintf(OUTPUTBUFF,  "? "); 
			else
			  fprintf(OUTPUTBUFF,  "%s ", escopname[escop]); 
			args = 0;
			i += 2;
			break;
			}
		case t2_blend:
			fprintf(OUTPUTBUFF,  "%s ", opname[op]); 
			args -= single * (nMasters - 1);
			i++;
			break;
		case t2_shortint:
			fprintf(OUTPUTBUFF,  "%d ", strng[i + 1]<<8|strng[i + 2]); 
			args++;
			i += 3;
			break;
		case 247: 
		case 248: 
		case 249: 
		case 250:
			/* +ve 2 byte number */
			fprintf(OUTPUTBUFF,  "%d ", 108 + 256 * (strng[i] - 247) + strng[i + 1]); 
			args++;
			i += 2;
			break;
		case 251:
		case 252:
		case 253:
		case 254:
			/* -ve 2 byte number */
			fprintf(OUTPUTBUFF,  "%d ", -108 - 256 * (strng[i] - 251) - strng[i + 1]); 
			i += 2;
			args++;
			break;
		case 255:
			{
			/* 5 byte number */
			Int32 value = (Int32)strng[i + 1]<<24 | (Int32)strng[i + 2]<<16 |
				strng[i + 3]<<8 | strng[i + 4];
#if 0
			if (-32000 <= value && value <= 32000)
			{
				fprintf(OUTPUTBUFF,  "%ld ", value); 
			}
			else
#endif /* JUDY */
			{
				fprintf(OUTPUTBUFF,  "%g ", value / 65536.0); 
			}
			args++;
			i += 5;
			break;
			}
		default:
			/* 1 byte number */
			single = strng[i] - 139;
<<<<<<< HEAD
			fprintf(OUTPUTBUFF,  "%d ", single); 
=======
			fprintf(OUTPUTBUFF,  "%d ", single);
>>>>>>> 3e043614
			args++;
			i++;
			break;
			}
		}
	}


void dump_csDumpDerel (Card8 *strng, Int32 nMasters)
	{
	Int32 single = 0;
	Int32 args = 0;
	Int32 i = 0;
	Int32 arg0 = 0;
	Int32 val;

	while (1)
		{
		IntX op = strng[i];
		if (args >= nMasters) return;
		switch (op)
			{
		case tx_return:
		case tx_endchar:
			return;
			break;

		case t2_blend:
			args -= single * (nMasters - 1);
			i++;
			return;
			break;
		case t2_shortint:
			val = (strng[i + 1]<<8|strng[i + 2]); 
			if (args == 0) 
			  arg0 = val;
			else
			  val += arg0;
			fprintf(OUTPUTBUFF,  "%d ", val);
			args++;
			i += 3;
			break;
		case 247: 
		case 248: 
		case 249: 
		case 250:
			/* +ve 2 byte number */
			val = (108 + 256 * (strng[i] - 247) + strng[i + 1]); 
			if (args == 0) 
			  arg0 = val;
			else
			  val += arg0;
			fprintf(OUTPUTBUFF,  "%d ", val);
			args++;
			i += 2;
			break;
		case 251:
		case 252:
		case 253:
		case 254:
			/* -ve 2 byte number */
			val = (-108 - 256 * (strng[i] - 251) - strng[i + 1]); 
			if (args == 0) 
			  arg0 = val;
			else
			  val += arg0;
			fprintf(OUTPUTBUFF,  "%d ", val);
			i += 2;
			args++;
			break;
		case 255:
			{
			/* 5 byte number */
			Int32 value = (Int32)strng[i + 1]<<24 | (Int32)strng[i + 2]<<16 |
				strng[i + 3]<<8 | strng[i + 4];
			if (args == 0) 
			  arg0 = value / 65536;
			else
			  value += arg0;
			fprintf(OUTPUTBUFF,  "%g ", value / 65536.0); 
			args++;
			i += 5;
			break;
			}
		default:
			/* 1 byte number */
			single = strng[i] - 139;
			if (args == 0) 
			  arg0 = single;
			else
			  single += arg0;
			fprintf(OUTPUTBUFF,  "%d ", single); 
			args++;
			i++;
			break;
			}
		}
	}<|MERGE_RESOLUTION|>--- conflicted
+++ resolved
@@ -218,11 +218,7 @@
 		default:
 			/* 1 byte number */
 			single = strng[i] - 139;
-<<<<<<< HEAD
-			fprintf(OUTPUTBUFF,  "%d ", single); 
-=======
 			fprintf(OUTPUTBUFF,  "%d ", single);
->>>>>>> 3e043614
 			args++;
 			i++;
 			break;
