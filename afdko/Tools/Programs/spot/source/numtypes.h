/* Copyright 2014 Adobe Systems Incorporated (http://www.adobe.com/). All Rights Reserved.
This software is licensed as OpenSource, under the Apache License, Version 2.0. This license is available at: http://opensource.org/licenses/Apache-2.0. */
/***********************************************************************
 * SCCS Id:    @(#)numtypes.h	1.10
 * Changed:    7/21/95 14:08:20
 ***********************************************************************/

#ifndef _NUMTYPES_H
#define _NUMTYPES_H

<<<<<<< HEAD
/***********************************************************************/
/* GUIDELINES FOR SELECTION OF TYPE                                    */
/*                                                                     */
/* The following types give best performance because implicit          */
/* conversion does not take place.  So, use them if at all possible.   */
/* Types are show in order of decreasing preference.  The dependable   */
/* domain for each type is show enclosed in [].                        */
/*                                                                     */
/* IntX                                                                */
/* CardX                                                               */
/* ByteX8      whenever there is NO mandated requirement for signed    */
/*             or unsigned values [0, 127].                            */
/***********************************************************************/

/***********************************************************************/
/* The present file assumes:                                           */
/*                                                                     */
/*             char:   8 bits                                          */
/*             short: 16 bits                                          */
/*             long:  32 bits                                          */
/*                                                                     */
/* This assumption is currently true for Sun, PC, and Mac environments.*/
/* When this assumption is no longer true, #ifdef the code accordingly */
/* and change this comment.                                            */
/***********************************************************************/

/***********************************************************************/
/* The following numeric types guarantee the number of bits: neither   */
/* more or less than specified.  Use these ONLY when you actually must */
/* have the number of bits specified.  If you need a minimum of a      */
/* certain number of bits, use types from the IntX.../CardX... group.  */
/***********************************************************************/
#include <stdint.h>

typedef int32_t            Int32;
#define MAX_INT32       ((Int32)0x7FFFFFFF)
#define MIN_INT32       ((Int32)0x80000000)

typedef uint32_t   Card32;
#define MAX_CARD32      ((Card32)0xFFFFFFFF)

typedef int16_t           Int16;
#define MAX_INT16       ((Int16)0x7FFF)
#define MIN_INT16       ((Int16)0x8000)

typedef uint16_t  Card16;
#define MAX_CARD16      ((Card16)0xFFFF)

typedef int8_t    Int8;
#define MAX_INT8        ((Int8)0x7F)
#define MIN_INT8        ((Int8)0x80)

typedef uint8_t   Card8;
#define MAX_CARD8       ((Card8)0xFF)

typedef char            Byte8;
/* MAX_BYTE8 and MIN_BYTE8 are omitted because it is not known whether */
/* if a Byte8 (char) is signed or unsigned.                            */

/***********************************************************************/
/* The following numeric types guarantee at least the number of bits   */
/* indicated.  Use these when a specific size is not required, but     */
/* a minimum size is.  Note that IntX/CardX are guaranteed to be at    */
/* least 16 bits, but can be set (for testing purposes) to either      */
/* 16 or 32 bit sizes by defining FORCE_INT_BITS to the compiler.      */
/***********************************************************************/

#if defined(FORCE16BITS)
#  define FORCE_INT_BITS      16
#elif defined(FORCE32BITS)
#  define FORCE_INT_BITS      32
#endif

                                    /***********************************/
                                    /* Optimize for performance...     */
                                    /***********************************/
#if FORCE_INT_BITS == 32

   typedef Int32        IntX;
#  define MAX_INTX      MAX_INT32
#  define MIN_INTX      MIN_INT32
   typedef Card32       CardX;
#  define MAX_CARDX     MAX_CARD32

#elif FORCE_INT_BITS == 16

   typedef Int16        IntX;
#  define MAX_INTX      MAX_INT16
#  define MIN_INTX      MIN_INT16
   typedef Card16       CardX;
#  define MAX_CARDX     MAX_CARD16
#  define MAX_CARDX     MAX_CARD16

#else

   typedef int32_t          IntX;
#  define MAX_INTX      ((IntX)((1<<(sizeof(IntX)*8-1))-1))
#  define MIN_INTX      ((IntX)(1<<(sizeof(IntX)*8-1)))
   typedef uint32_t     CardX;
#  define MAX_CARDX     ((CardX)(MAX_INTX|MIN_INTX))
#endif

                                    /***********************************/
                                    /* Optimize for space...           */
                                    /***********************************/
typedef int32_t            IntX32;
#define MAX_INTX32      MAX_INT32
#define MIN_INTX32      MIN_INT32

typedef uint32_t   CardX32;
#define MAX_CARDX32     MAX_CARD32

typedef int16_t           IntX16;
#define MAX_INTX16      MAX_INT16
#define MIN_INTX16      MIN_INT16

typedef uint16_t  CardX16;
#define MAX_CARDX16     MAX_CARD16

typedef int8_t     IntX8;
#define MAX_INTX8       MAX_INT8
#define MIN_INTX8       MIN_INT8

typedef uint8_t   CardX8;
#define MAX_CARDX8      MAX_CARD8

typedef char            ByteX8;
/* MAX_BYTEX8 and MIN_BYTEX8 are omitted because it is not known       */
/* whether if a ByteX8 (char) is signed or unsigned.                   */

/***********************************************************************/
/* Use this type for use with variables connected with system calls.   */
/***********************************************************************/
typedef int32_t             IntN;
#define MAX_INTN        ((IntN)((1<<(sizeof(IntN)*8-1))-1))
#define MIN_INTN        ((IntN)(1<<(sizeof(IntN)*8-1)))

typedef int32_t        CardN;
#define MAX_CARDN       ((CardN)(MAX_INTN|MIN_INTN))

typedef int16_t           ShortN;
typedef uint16_t  ShortCardN;
typedef int32_t            Int32N;
typedef uint32_t   UInt32N;
typedef float           FloatN;
typedef double          DoubleN;

/***********************************************************************/
/* Use these macros with scanf and fprintf(OUTPUTBUFF, .                             */
/***********************************************************************/
#define FMT_32          ""
#define FMT_16          "h"

#if FORCE_INT_BITS == 32
#  define FMT_X         FMT_32
#elif FORCE_INT_BITS == 16
#  define FMT_X         FMT_16
#endif
=======
/* import type definitions for Int16, Card16 etc from shared header file */
#include "supportpublictypes.h"

typedef char            Byte8;
typedef int             IntN;
typedef unsigned        CardN;
typedef short           ShortN;
typedef unsigned short  ShortCardN;
typedef long            LongN;
typedef unsigned long   LongCardN;
typedef float           FloatN;
typedef double          DoubleN;

#define MAX_INT16   MAXInt16
#define MAX_INT32   MAXInt32
#define MAX_CARD16  MAXCard16
#define MAX_CARD32  MAXCard32
>>>>>>> 3e043614

#undef global   /* global.h uses this name for a different purpose */

#endif/*_NUMTYPES_H*/<|MERGE_RESOLUTION|>--- conflicted
+++ resolved
@@ -8,166 +8,6 @@
 #ifndef _NUMTYPES_H
 #define _NUMTYPES_H
 
-<<<<<<< HEAD
-/***********************************************************************/
-/* GUIDELINES FOR SELECTION OF TYPE                                    */
-/*                                                                     */
-/* The following types give best performance because implicit          */
-/* conversion does not take place.  So, use them if at all possible.   */
-/* Types are show in order of decreasing preference.  The dependable   */
-/* domain for each type is show enclosed in [].                        */
-/*                                                                     */
-/* IntX                                                                */
-/* CardX                                                               */
-/* ByteX8      whenever there is NO mandated requirement for signed    */
-/*             or unsigned values [0, 127].                            */
-/***********************************************************************/
-
-/***********************************************************************/
-/* The present file assumes:                                           */
-/*                                                                     */
-/*             char:   8 bits                                          */
-/*             short: 16 bits                                          */
-/*             long:  32 bits                                          */
-/*                                                                     */
-/* This assumption is currently true for Sun, PC, and Mac environments.*/
-/* When this assumption is no longer true, #ifdef the code accordingly */
-/* and change this comment.                                            */
-/***********************************************************************/
-
-/***********************************************************************/
-/* The following numeric types guarantee the number of bits: neither   */
-/* more or less than specified.  Use these ONLY when you actually must */
-/* have the number of bits specified.  If you need a minimum of a      */
-/* certain number of bits, use types from the IntX.../CardX... group.  */
-/***********************************************************************/
-#include <stdint.h>
-
-typedef int32_t            Int32;
-#define MAX_INT32       ((Int32)0x7FFFFFFF)
-#define MIN_INT32       ((Int32)0x80000000)
-
-typedef uint32_t   Card32;
-#define MAX_CARD32      ((Card32)0xFFFFFFFF)
-
-typedef int16_t           Int16;
-#define MAX_INT16       ((Int16)0x7FFF)
-#define MIN_INT16       ((Int16)0x8000)
-
-typedef uint16_t  Card16;
-#define MAX_CARD16      ((Card16)0xFFFF)
-
-typedef int8_t    Int8;
-#define MAX_INT8        ((Int8)0x7F)
-#define MIN_INT8        ((Int8)0x80)
-
-typedef uint8_t   Card8;
-#define MAX_CARD8       ((Card8)0xFF)
-
-typedef char            Byte8;
-/* MAX_BYTE8 and MIN_BYTE8 are omitted because it is not known whether */
-/* if a Byte8 (char) is signed or unsigned.                            */
-
-/***********************************************************************/
-/* The following numeric types guarantee at least the number of bits   */
-/* indicated.  Use these when a specific size is not required, but     */
-/* a minimum size is.  Note that IntX/CardX are guaranteed to be at    */
-/* least 16 bits, but can be set (for testing purposes) to either      */
-/* 16 or 32 bit sizes by defining FORCE_INT_BITS to the compiler.      */
-/***********************************************************************/
-
-#if defined(FORCE16BITS)
-#  define FORCE_INT_BITS      16
-#elif defined(FORCE32BITS)
-#  define FORCE_INT_BITS      32
-#endif
-
-                                    /***********************************/
-                                    /* Optimize for performance...     */
-                                    /***********************************/
-#if FORCE_INT_BITS == 32
-
-   typedef Int32        IntX;
-#  define MAX_INTX      MAX_INT32
-#  define MIN_INTX      MIN_INT32
-   typedef Card32       CardX;
-#  define MAX_CARDX     MAX_CARD32
-
-#elif FORCE_INT_BITS == 16
-
-   typedef Int16        IntX;
-#  define MAX_INTX      MAX_INT16
-#  define MIN_INTX      MIN_INT16
-   typedef Card16       CardX;
-#  define MAX_CARDX     MAX_CARD16
-#  define MAX_CARDX     MAX_CARD16
-
-#else
-
-   typedef int32_t          IntX;
-#  define MAX_INTX      ((IntX)((1<<(sizeof(IntX)*8-1))-1))
-#  define MIN_INTX      ((IntX)(1<<(sizeof(IntX)*8-1)))
-   typedef uint32_t     CardX;
-#  define MAX_CARDX     ((CardX)(MAX_INTX|MIN_INTX))
-#endif
-
-                                    /***********************************/
-                                    /* Optimize for space...           */
-                                    /***********************************/
-typedef int32_t            IntX32;
-#define MAX_INTX32      MAX_INT32
-#define MIN_INTX32      MIN_INT32
-
-typedef uint32_t   CardX32;
-#define MAX_CARDX32     MAX_CARD32
-
-typedef int16_t           IntX16;
-#define MAX_INTX16      MAX_INT16
-#define MIN_INTX16      MIN_INT16
-
-typedef uint16_t  CardX16;
-#define MAX_CARDX16     MAX_CARD16
-
-typedef int8_t     IntX8;
-#define MAX_INTX8       MAX_INT8
-#define MIN_INTX8       MIN_INT8
-
-typedef uint8_t   CardX8;
-#define MAX_CARDX8      MAX_CARD8
-
-typedef char            ByteX8;
-/* MAX_BYTEX8 and MIN_BYTEX8 are omitted because it is not known       */
-/* whether if a ByteX8 (char) is signed or unsigned.                   */
-
-/***********************************************************************/
-/* Use this type for use with variables connected with system calls.   */
-/***********************************************************************/
-typedef int32_t             IntN;
-#define MAX_INTN        ((IntN)((1<<(sizeof(IntN)*8-1))-1))
-#define MIN_INTN        ((IntN)(1<<(sizeof(IntN)*8-1)))
-
-typedef int32_t        CardN;
-#define MAX_CARDN       ((CardN)(MAX_INTN|MIN_INTN))
-
-typedef int16_t           ShortN;
-typedef uint16_t  ShortCardN;
-typedef int32_t            Int32N;
-typedef uint32_t   UInt32N;
-typedef float           FloatN;
-typedef double          DoubleN;
-
-/***********************************************************************/
-/* Use these macros with scanf and fprintf(OUTPUTBUFF, .                             */
-/***********************************************************************/
-#define FMT_32          ""
-#define FMT_16          "h"
-
-#if FORCE_INT_BITS == 32
-#  define FMT_X         FMT_32
-#elif FORCE_INT_BITS == 16
-#  define FMT_X         FMT_16
-#endif
-=======
 /* import type definitions for Int16, Card16 etc from shared header file */
 #include "supportpublictypes.h"
 
@@ -185,7 +25,6 @@
 #define MAX_INT32   MAXInt32
 #define MAX_CARD16  MAXCard16
 #define MAX_CARD32  MAXCard32
->>>>>>> 3e043614
 
 #undef global   /* global.h uses this name for a different purpose */
 
