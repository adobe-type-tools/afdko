--- conflicted
+++ resolved
@@ -58,7 +58,7 @@
 #include "TTdumpinstrs.h"
 
 
-static void dirDump(IntX level, Int32N start);
+static void dirDump(IntX level, LongN start);
 static void dirFree(void);
 static void addDumpTable(Card32 tag);
 static void sfntTTCList(void);
@@ -67,8 +67,8 @@
 typedef struct
 	{
 	Card32 tag;						/* Table tag */
-	void (*read)(Int32N, Card32);	/* Reads table data structures */
-	void (*dump)(IntX, Int32N);		/* Dumps table data structures */
+	void (*read)(LongN, Card32);	/* Reads table data structures */
+	void (*dump)(IntX, LongN);		/* Dumps table data structures */
 	void (*free)(void);				/* Frees table data structures */
 	void (*usage)(void);			/* Prints table usage */
 	} Function;
@@ -200,7 +200,7 @@
 	}
 
 /* Read TT Collection header */
-void sfntTTCRead(Int32N start)
+void sfntTTCRead(LongN start)
 	{
 	IntX i;
 	SEEK_ABS(start);
@@ -258,29 +258,21 @@
 	}
 
 /* Dump TT Collection header */
-static void ttcfDump(IntX level, Int32N start)
+static void ttcfDump(IntX level, LongN start)
 	{
 	IntX i;
 
 	if (!ttc.loaded)
 		return;	/* Not a TT Collection */
 
-	DL(1, (OUTPUTBUFF, "### [ttcf] (%08x)\n", start));
-
-<<<<<<< HEAD
-	DL(2, (OUTPUTBUFF, "TTCTag        =%c%c%c%c (%08x)\n", 
-=======
+	DL(1, (OUTPUTBUFF, "### [ttcf] (%08lx)\n", start));
+
 	DL(2, (OUTPUTBUFF, "TTCTag        =%c%c%c%c (%08x)\n",
->>>>>>> 3e043614
 		   TAG_ARG(ttcf.TTCTag), ttcf.TTCTag));
 	DLV(2, "Version       =", ttcf.Version);
 	if (ttc.Version ==  0x00020000)
 		{
-<<<<<<< HEAD
-		DL(2, (OUTPUTBUFF, "TTC DSIG Tag  =%c%c%c%c (%08x)\n", 
-=======
 		DL(2, (OUTPUTBUFF, "TTC DSIG Tag  =%c%c%c%c (%08x)\n",
->>>>>>> 3e043614
 			   TAG_ARG(ttcf.DSIGTag), ttcf.DSIGTag));
 		DLU(2, "DSIG Length   =", ttcf.DSIGLength);
 		DLU(2, "DSIG Offset   =", ttcf.DSIGOffset);
@@ -295,7 +287,7 @@
 	}
 
 /* Read sfnt directory */
-static void dirRead(Int32N start)
+static void dirRead(LongN start)
 	{
 	IntX i;
 
@@ -511,14 +503,14 @@
   }
 
 /* Dump sfnt directory */
-static void dirDump(IntX level, Int32N start)
+static void dirDump(IntX level, LongN start)
 	{
 	IntX i;
 
 	if (dir.id < 0)
-		DL(1, (OUTPUTBUFF, "### [sfnt] (%08x)\n", start));
+		DL(1, (OUTPUTBUFF, "### [sfnt] (%08lx)\n", start));
 	else
-		DL(1, (OUTPUTBUFF, "### [sfnt] (%08x) id=%d\n", start, dir.id));
+		DL(1, (OUTPUTBUFF, "### [sfnt] (%08lx) id=%d\n", start, dir.id));
 
 	DL(2, (OUTPUTBUFF, "--- offset subtable\n"));
 	if (sfnt.version == OTTO_)
@@ -532,11 +524,7 @@
 	else if (sfnt.version == VERSION(1,0))
 		DL(2, (OUTPUTBUFF, "version      =1.0  [TrueType]\n"));
 	else
-<<<<<<< HEAD
-		DL(2, (OUTPUTBUFF, "version      =%c%c%c%c (%08x) [unknown]\n", 
-=======
 		DL(2, (OUTPUTBUFF, "version      =%c%c%c%c (%08x) [unknown]\n",
->>>>>>> 3e043614
 			   TAG_ARG(sfnt.version), sfnt.version));
 	DLu(2, "numTables    =", sfnt.numTables);
 	DLu(2, "searchRange  =", sfnt.searchRange);
@@ -788,14 +776,14 @@
 	}
 
 /* Hexadecimal table dump */
-static void hexDump(Card32 tag, Int32N start, Card32 length)
+static void hexDump(Card32 tag, LongN start, Card32 length)
 	{
 	Card32 addr = 0;
 	Int32 left = length;
 
 	SEEK_ABS(start);
 
-	fprintf(OUTPUTBUFF,  "### [%c%c%c%c] (%08x)\n", TAG_ARG(tag), start);
+	fprintf(OUTPUTBUFF,  "### [%c%c%c%c] (%08lx)\n", TAG_ARG(tag), start);
 	while (left > 0)
 		{
 		/* Dump one line */
@@ -831,14 +819,14 @@
 	}
 
 /* Dump as an array of FWORD*/
-static void arrayDump(Card32 tag, Int32N start, Card32 length)
+static void arrayDump(Card32 tag, LongN start, Card32 length)
 {
 	FWord data;
 	Card32 i;
 	
 	SEEK_ABS(start);
 
-	fprintf(OUTPUTBUFF,  "### [%c%c%c%c] (%08x)\n", TAG_ARG(tag), start);
+	fprintf(OUTPUTBUFF,  "### [%c%c%c%c] (%08lx)\n", TAG_ARG(tag), start);
 	fprintf(OUTPUTBUFF,  "--- [index] = value\n");
 	
 	for (i=0; i<length/2; i++)
@@ -850,12 +838,12 @@
 
 /* Dump as a set of TT instructions*/
 
-static void TTDump(Card32 tag, Int32N start, Card32 length)
+static void TTDump(Card32 tag, LongN start, Card32 length)
 {
 	Card8 *data;
 	SEEK_ABS(start);
 
-	fprintf(OUTPUTBUFF,  "### [%c%c%c%c] (%08x)\n", TAG_ARG(tag), start);
+	fprintf(OUTPUTBUFF,  "### [%c%c%c%c] (%08lx)\n", TAG_ARG(tag), start);
 	data=(Card8 *)memNew(length+1);
 	
 	IN_BYTES(length, data);
@@ -993,7 +981,7 @@
 	}
 
 /* Read sfnt */
-void sfntRead(Int32N start, IntX id)
+void sfntRead(LongN start, IntX id)
 	{
 	  dir.id = id;
 	  dir.reportedMissing = 0;
@@ -1119,15 +1107,9 @@
 	fprintf(OUTPUTBUFF,"(offsets: ");
 	for(i=0; i<ttc.sel.cnt; i++)
 		if (i==0)
-<<<<<<< HEAD
-			fprintf(OUTPUTBUFF, "%d", (Card32)*da_INDEX(ttc.sel, i));
-		else
-			fprintf(OUTPUTBUFF, ", %d", (Card32)*da_INDEX(ttc.sel, i));
-=======
 			fprintf(OUTPUTBUFF, "%d", (Card32)da_INDEX(ttc.sel, i));
 		else
 			fprintf(OUTPUTBUFF, ", %d", (Card32)da_INDEX(ttc.sel, i));
->>>>>>> 3e043614
 	fprintf(OUTPUTBUFF,")");
 }	
 
