--- conflicted
+++ resolved
@@ -72,15 +72,7 @@
 	fprintf(OUTPUTBUFF, "   -ra Write alignment zones data. Does not hint or change glyph. Default extension is '.rpt'\n");
 	fprintf(OUTPUTBUFF, "   -rs Write stem widths data. Does not hint or change glyph. Default extension is '.rpt'\n");
 	fprintf(OUTPUTBUFF, "   -a Modifies -ra and -rs: Includes stems between curved lines: default is to omit these.\n");
-<<<<<<< HEAD
-<<<<<<< .merge_file_LpHuQZ
 	fprintf(OUTPUTBUFF, "   -v print versions.\n");
-=======
-	fprintf(OUTPUTBUFF, "    -v print versions.\n");
->>>>>>> .merge_file_xHqP76
-=======
-	fprintf(OUTPUTBUFF, "    -v print versions.\n");
->>>>>>> ef2e7087
 }
 
 static int main_cleanup(short code)
@@ -223,26 +215,11 @@
 int main(int argc, char *argv[])
 {
 	int allowEdit, allowHintSub, fixStems, debug, badParam;
-<<<<<<< HEAD
-<<<<<<< .merge_file_LpHuQZ
 	boolean argumentIsBezData = false;
 	char *fontInfoFileName=NULL; /* font info file name, or suffix of environment variable holding the fontfino string. */
 	char *fontinfo = NULL; /* the string of fontinfo data */
 	int firstFileNameIndex = -1; /* arg index for first bez file name, or  suffix of environment variable holding the bez string. */
 	
-=======
-=======
->>>>>>> ef2e7087
-	char *
-		fontInfoFileName = NULL; /* font info file name, or suffix of environment variable holding
-									the fontfino string. */
-	char *fontinfo = NULL;		 /* the string of fontinfo data */
-	int firstFileNameIndex = -1; /* arg index for first bez file name, or  suffix of environment
-									variable holding the bez string. */
-<<<<<<< HEAD
->>>>>>> .merge_file_xHqP76
-=======
->>>>>>> ef2e7087
 	register char *current_arg;
 	short total_files = 0;
 	int result, argi;
@@ -294,8 +271,6 @@
 			case 'e':
 				allowEdit = FALSE;
 				break;
-<<<<<<< HEAD
-<<<<<<< .merge_file_LpHuQZ
 			case 'b':
 				argumentIsBezData = true;
 				break;
@@ -304,19 +279,11 @@
 					fprintf(OUTPUTBUFF, "Error. Illegal command line. \"-f\" can’t be used together with the \"-i\" command.\n");
 					exit(1);
 				}
-=======
-			case 'f':
->>>>>>> .merge_file_xHqP76
-=======
-			case 'f':
->>>>>>> ef2e7087
 				fontInfoFileName = argv[++argi];
 				if ((fontInfoFileName[0] == '\0') || (fontInfoFileName[0] == '-')) {
 					fprintf(OUTPUTBUFF, "Error. Illegal command line. \"-f\" option must be followed by a file name.\n");
 					exit(1);
 				}
-<<<<<<< HEAD
-<<<<<<< .merge_file_LpHuQZ
 				fontinfo = getFileData(fontInfoFileName);
 				break;
 			case 'i':
@@ -329,12 +296,7 @@
 					fprintf(OUTPUTBUFF, "Error. Illegal command line. \"-i\" option must be followed by a font info string.\n");
 					exit(1);
 				}
-=======
->>>>>>> .merge_file_xHqP76
-				break;
-=======
-				break;
->>>>>>> ef2e7087
+				break;
 			case 's':
 				fileSuffix = argv[++argi];
 				if ((fileSuffix[0] == '\0') || (fileSuffix[0] == '-')) {
@@ -427,91 +389,42 @@
 #endif
 
 	AC_SetReportCB(reportCB, verbose);
-<<<<<<< .merge_file_LpHuQZ
-=======
-	fontinfo = getFileData(fontInfoFileName);
-<<<<<<< HEAD
->>>>>>> .merge_file_xHqP76
-=======
->>>>>>> ef2e7087
 	argi = firstFileNameIndex - 1;
 	while (++argi < argc) {
 		char *bezdata;
 		char *output;
 		size_t outputsize = 0;
 		bezName = argv[argi];
-<<<<<<< .merge_file_LpHuQZ
 		if (!argumentIsBezData) {
 			bezdata = getFileData(bezName);
 		}
 		else {
 			bezdata = bezName;
 		}
-=======
-		bezdata = getFileData(bezName);
-<<<<<<< HEAD
->>>>>>> .merge_file_xHqP76
-=======
->>>>>>> ef2e7087
 		outputsize = 4 * strlen(bezdata);
 		output = malloc(outputsize);
 
 		if (!argumentIsBezData && (doAligns || doStems)) {
 			openReportFile(bezName, fileSuffix);
-<<<<<<< HEAD
-<<<<<<< .merge_file_LpHuQZ
 		}
 
 		result = AutoColorString(bezdata, fontinfo, output, (int *)&outputsize, allowEdit, allowHintSub, debug);
 		if (result == AC_DestBuffOfloError)
 			{
-=======
-=======
->>>>>>> ef2e7087
-
-		result = AutoColorString(bezdata, fontinfo, output, (int *)&outputsize, allowEdit,
-								 allowHintSub, debug);
-		if (result == AC_DestBuffOfloError) {
-<<<<<<< HEAD
->>>>>>> .merge_file_xHqP76
 			free(output);
 			if (reportFile != NULL) {
 				closeReportFile();
-<<<<<<< .merge_file_LpHuQZ
 			if (!argumentIsBezData && (doAligns || doStems)) {
 				openReportFile(bezName, fileSuffix);
 			}
 			output = malloc(outputsize);
 			/* printf("NOTE: trying again. Input size %d output size %d.\n", strlen(bezdata), outputsize); */
-=======
-			}
-			if (doAligns || doStems) {
-				openReportFile(bezName, fileSuffix);
-			}
-			output = malloc(outputsize);
-			/* printf("NOTE: trying again. Input size %d output size %d.\n", strlen(bezdata),
-			 * outputsize); */
->>>>>>> .merge_file_xHqP76
-=======
-			free(output);
-			if (reportFile != NULL) {
-				closeReportFile();
-			}
-			if (doAligns || doStems) {
-				openReportFile(bezName, fileSuffix);
-			}
-			output = malloc(outputsize);
-			/* printf("NOTE: trying again. Input size %d output size %d.\n", strlen(bezdata),
-			 * outputsize); */
->>>>>>> ef2e7087
 			AC_SetReportCB(reportCB, FALSE);
 			result = AutoColorString(bezdata, fontinfo, output, (int *)&outputsize, allowEdit, allowHintSub, debug);
 			AC_SetReportCB(reportCB, verbose);
 		}
 		if (reportFile != NULL) {
 			closeReportFile();
-<<<<<<< HEAD
-<<<<<<< .merge_file_LpHuQZ
 		else {
 			if ((outputsize != 0) && (result == AC_Success)) {
 				if (!argumentIsBezData) {
@@ -524,22 +437,7 @@
 		}
 		free(output);
 		main_cleanup( (result == AC_Success) ? OK : FATALERROR);
-=======
-		}
-		else {
-			if ((outputsize != 0) && (result == AC_Success)) {
-				writeFileData(bezName, output, fileSuffix);
-			}
->>>>>>> .merge_file_xHqP76
-		}
-=======
-		}
-		else {
-			if ((outputsize != 0) && (result == AC_Success)) {
-				writeFileData(bezName, output, fileSuffix);
-			}
-		}
->>>>>>> ef2e7087
+		}
 		free(output);
 		main_cleanup((result == AC_Success) ? OK : FATALERROR);
 	}
